--- conflicted
+++ resolved
@@ -69,14 +69,14 @@
       tokenTTL: number;
     };
 
-<<<<<<< HEAD
     jobManager: {
       pollInterval: number;
       jobLockTime: number;
       maxJobLockTime: number;
       jobLockTimeMultiplier: number;
       batchSize: number;
-=======
+    };
+
     userPreferences: {
       defaults: {
         hideCommentsOfTypes: number[];
@@ -91,7 +91,6 @@
           | { createdSince: string; value: unknown }
           | { createdBefore: string; value: unknown };
       };
->>>>>>> 2385a6c2
     };
   };
 
