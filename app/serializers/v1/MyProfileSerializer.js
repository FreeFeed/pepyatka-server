import { Serializer, AdminSerializer, SubscriptionSerializer, SubscriptionRequestSerializer, SubscriberSerializer } from '../../models'


export function addSerializer() {
  return new Serializer('users', {
    select: ['id', 'username', 'type', 'screenName', 'email', 'statistics',
             'subscriptions', 'profilePictureLargeUrl', 'profilePictureMediumUrl',
             'banIds', 'subscribers', 'isPrivate', 'pendingSubscriptionRequests',
<<<<<<< HEAD
             'subscriptionRequests', 'description',
             'administrators', 'pendingGroupRequests'],
=======
             'subscriptionRequests', 'description', 'frontendPreferences',
             'administrators'],
>>>>>>> 973df4c9
    subscriptions: { through: SubscriptionSerializer, embed: true },
    subscribers: { through: SubscriberSerializer },
    pendingSubscriptionRequests: { through: SubscriptionRequestSerializer, embed: true },
    subscriptionRequests: { through: SubscriptionRequestSerializer, embed: true },
    administrators: { through: AdminSerializer, embed: true }
  })
}<|MERGE_RESOLUTION|>--- conflicted
+++ resolved
@@ -6,13 +6,8 @@
     select: ['id', 'username', 'type', 'screenName', 'email', 'statistics',
              'subscriptions', 'profilePictureLargeUrl', 'profilePictureMediumUrl',
              'banIds', 'subscribers', 'isPrivate', 'pendingSubscriptionRequests',
-<<<<<<< HEAD
-             'subscriptionRequests', 'description',
+             'subscriptionRequests', 'description', 'frontendPreferences',
              'administrators', 'pendingGroupRequests'],
-=======
-             'subscriptionRequests', 'description', 'frontendPreferences',
-             'administrators'],
->>>>>>> 973df4c9
     subscriptions: { through: SubscriptionSerializer, embed: true },
     subscribers: { through: SubscriberSerializer },
     pendingSubscriptionRequests: { through: SubscriptionRequestSerializer, embed: true },
