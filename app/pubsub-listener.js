--- conflicted
+++ resolved
@@ -316,6 +316,8 @@
         // A very special case: comment author is banned, but the viewer chooses
         // to see such comments as placeholders.
         if (type === eventNames.COMMENT_CREATED && banIds.includes(json.comments.createdBy)) {
+          const user = await dbAdapter.getUserById(userId);
+
           if (user.getHiddenCommentTypes().includes(Comment.HIDDEN_BANNED)) {
             return;
           }
@@ -566,15 +568,10 @@
 
   async _commentLikeEventEmitter(socket, type, json) {
     const commentUUID = json.comments.id;
-<<<<<<< HEAD
-    const viewer = socket.user;
+    const viewerId = socket.userId;
     const [
       commentLikesData = { c_likes: 0, has_own_like: false }
-    ] = await dbAdapter.getLikesInfoForComments([commentUUID], viewer.id);
-=======
-    const viewerId = socket.userId;
-    const [commentLikesData] = await dbAdapter.getLikesInfoForComments([commentUUID], viewerId);
->>>>>>> ff1144e0
+    ] = await dbAdapter.getLikesInfoForComments([commentUUID], viewerId);
     json.comments.likes = parseInt(commentLikesData.c_likes);
     json.comments.hasOwnLike = commentLikesData.has_own_like;
 
