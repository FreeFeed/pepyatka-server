--- conflicted
+++ resolved
@@ -25,11 +25,8 @@
 import UsersRouteV2 from './routes/api/v2/UsersRoute'
 import StatsRouteV2 from './routes/api/v2/Stats'
 import PostsRouteV2 from './routes/api/v2/PostsRoute'
-<<<<<<< HEAD
 import CommentLikesRoute from './routes/api/v2/CommentLikesRoute'
-=======
 import ArchivesRoute from './routes/api/v2/ArchivesRoute'
->>>>>>> cb64d481
 
 promisifyAll(jwt);
 
@@ -81,11 +78,8 @@
   TimelinesRouteV2(router);
   UsersRouteV2(router);
   PostsRouteV2(router);
-<<<<<<< HEAD
   CommentLikesRoute(router);
-=======
   ArchivesRoute(router);
->>>>>>> cb64d481
 
   router.use('/v[0-9]+/*', async (ctx) => {
     ctx.status = 404;
