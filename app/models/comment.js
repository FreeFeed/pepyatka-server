import _ from 'lodash'

import { PubSub as pubSub } from '../models'


export function addModel(dbAdapter) {
  /**
   * @constructor
   */
  var Comment = function(params) {
    this.id = params.id
    this.body = params.body
    this.userId = params.userId
    this.postId = params.postId
    if (parseInt(params.createdAt, 10))
      this.createdAt = params.createdAt
    if (parseInt(params.updatedAt, 10))
      this.updatedAt = params.updatedAt
  }

  Comment.className = Comment
  Comment.namespace = "comment"

  Object.defineProperty(Comment.prototype, 'body', {
    get: function() { return this.body_ },
    set: function(newValue) {
      newValue ? this.body_ = newValue.trim() : this.body_ = ''
    }
  })

  Comment.prototype.validate = async function() {
    const valid = this.body
               && this.body.length > 0
               && this.userId
               && this.userId.length > 0
               && this.postId
               && this.postId.length > 0

    if (!valid) {
      throw new Error("Invalid")
    }
  }

  Comment.prototype.create = async function() {
    this.createdAt = new Date().getTime()
    this.updatedAt = new Date().getTime()

    await this.validate()

    let payload = {
      'body': this.body,
      'userId': this.userId,
      'postId': this.postId,
      'createdAt': this.createdAt.toString(),
      'updatedAt': this.updatedAt.toString()
    }

    this.id = await dbAdapter.createComment(payload)

    let post = await dbAdapter.getPostById(this.postId)
    let timelines = await post.addComment(this)

    return timelines
  }

  Comment.prototype.update = async function(params) {
    this.updatedAt = new Date().getTime()
    this.body = params.body

    await this.validate()

    let payload = {
      'body':      this.body,
      'updatedAt': this.updatedAt.toString()
    }
    await dbAdapter.updateComment(this.id, payload)

    await pubSub.updateComment(this.id)

    return this
  }

  Comment.prototype.getPost = function() {
    return dbAdapter.getPostById(this.postId)
  }

  Comment.prototype.destroy = async function() {
    await pubSub.destroyComment(this.id, this.postId)
    await dbAdapter.deleteComment(this.id, this.postId)

    // look for comment from this user in this post
    // if this is was the last one remove this post from user's comments timeline
    let post = await dbAdapter.getPostById(this.postId)
    let comments = await post.getComments()

    if (_.any(comments, 'userId', this.userId)) {
      return true
    }

    let user = await dbAdapter.getUserById(this.userId)
<<<<<<< HEAD
    let timelineId = await user.getCommentsTimelineId()

    return dbAdapter.withdrawPostFromTimeline(timelineId, this.postId)
=======
    let timelineId = await user.getCommentsTimelineIntId()

    return dbAdapter.withdrawPostFromFeeds([timelineId], this.postId)
>>>>>>> c2dfc7e6
  }

  Comment.prototype.getCreatedBy = function() {
    return dbAdapter.getUserById(this.userId)
  }

  return Comment
}<|MERGE_RESOLUTION|>--- conflicted
+++ resolved
@@ -98,15 +98,9 @@
     }
 
     let user = await dbAdapter.getUserById(this.userId)
-<<<<<<< HEAD
-    let timelineId = await user.getCommentsTimelineId()
-
-    return dbAdapter.withdrawPostFromTimeline(timelineId, this.postId)
-=======
     let timelineId = await user.getCommentsTimelineIntId()
 
     return dbAdapter.withdrawPostFromFeeds([timelineId], this.postId)
->>>>>>> c2dfc7e6
   }
 
   Comment.prototype.getCreatedBy = function() {
