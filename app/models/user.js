"use strict";

var Promise = require('bluebird')
  , crypto = Promise.promisifyAll(require('crypto'))
  , uuid = require('uuid')
  , config = require('../../config/config').load()
  , inherits = require("util").inherits
  , models = require('../models')
  , exceptions = require('../support/exceptions')
  , ForbiddenException = exceptions.ForbiddenException
  , AbstractModel = models.AbstractModel
  , FeedFactory = models.FeedFactory
  , Timeline = models.Timeline
  , mkKey = require("../support/models").mkKey
  , _ = require('lodash')
  , validator = require('validator')
  , bcrypt = Promise.promisifyAll(require('bcrypt'))
  , gm = Promise.promisifyAll(require('gm'))
  , GraphemeBreaker = require('grapheme-breaker')

exports.addModel = function(database) {
  /**
   * @constructor
   */
  var User = function(params) {
    User.super_.call(this)

    var password = null

    this.id = params.id
    this.username = params.username
    this.screenName = params.screenName
    this.email = params.email

    if (!_.isUndefined(params.hashedPassword)) {
      this.hashedPassword = params.hashedPassword
    } else {
      password = params.password || ''
    }

    this.isPrivate = params.isPrivate
    this.resetPasswordToken = params.resetPasswordToken
    this.resetPasswordSentAt = params.resetPasswordSentAt
    if (parseInt(params.createdAt, 10))
      this.createdAt = params.createdAt
    if (parseInt(params.updatedAt, 10))
      this.updatedAt = params.updatedAt
    this.type = "user"

    this.profilePictureUuid = params.profilePictureUuid || ''

    this.initPassword = function() {
      if (!_.isNull(password)) {
        var future = this.updatePassword(password, password)
        password = null

        return future
      } else {
        return Promise.resolve(this)
      }
    }
  }

  inherits(User, AbstractModel)

  User.className = User
  User.namespace = "user"
  User.findById = User.super_.findById
  User.getById = User.super_.getById
  User.findByAttribute = User.super_.findByAttribute

  User.PROFILE_PICTURE_SIZE_LARGE = 75
  User.PROFILE_PICTURE_SIZE_MEDIUM = 50
  User.PROFILE_PICTURE_SIZE_SMALL = 25

  Object.defineProperty(User.prototype, 'username', {
    get: function() { return this.username_ },
    set: function(newValue) {
      if (newValue)
        this.username_ = newValue.trim().toLowerCase()
    }
  })

  Object.defineProperty(User.prototype, 'screenName', {
    get: function() { return this.screenName_ },
    set: function(newValue) {
      if (_.isString(newValue))
        this.screenName_ = newValue.trim()
    }
  })

  Object.defineProperty(User.prototype, 'email', {
    get: function() { return _.isUndefined(this.email_) ? "" : this.email_ },
    set: function(newValue) {
      if (_.isString(newValue))
        this.email_ = newValue.trim()
    }
  })

  Object.defineProperty(User.prototype, 'isPrivate', {
    get: function() { return this.isPrivate_ },
    set: function(newValue) {
      this.isPrivate_ = newValue || '0'
    }
  })

  User.findByUsername = function(username) {
    return this.findByAttribute('username', username)
  }

  User.findByResetToken = function(token) {
    return this.findByAttribute('reset', token)
  }

  User.findByEmail = function(email) {
    return this.findByAttribute('email', email)
  }

  User.prototype.isUser = function() {
    return this.type === "user"
  }

  User.prototype.newPost = function(attrs) {
    var that = this
    attrs.userId = this.id

    return new Promise(function(resolve, reject) {
      if (!attrs.timelineIds || !attrs.timelineIds[0]) {
        that.getPostsTimelineId()
          .then(function(timelineId) {
            attrs.timelineIds = [timelineId]

            resolve(new models.Post(attrs))
          })
      } else {
        resolve(new models.Post(attrs))
      }
    }.bind(this))
  }

  User.prototype.updateResetPasswordToken = function() {
    var that = this

    return new Promise(function(resolve, reject) {
      that.generateResetPasswordToken().bind({})
        .then(function(token) {
          var now = new Date().getTime()
          var oldToken = that.resetPasswordToken

          that.resetPasswordToken = token
          this.token = token

          return Promise.all([
            database.hmsetAsync(mkKey(['user', that.id]),
                                { 'resetPasswordToken': token,
                                  'resetPasswordSentAt': now
                                }),
            database.delAsync(mkKey(['reset', oldToken, 'uid'])),
            database.setAsync(mkKey(['reset', token, 'uid']), that.id)
          ])
        })
        .then(function() {
          var expireAfter = 60*60*24 // 24 hours
          database.expireAsync(mkKey(['reset', this.token, 'uid']), expireAfter)
        })
        .then(function() {
          resolve(this.token)
        })
    })
  }

  User.prototype.generateResetPasswordToken = function() {
    return Promise.resolve(
      crypto.randomBytesAsync(48)
        .then(function(buf) { return buf.toString('hex') })
    )
  }

  User.prototype.validPassword = function(clearPassword) {
    return bcrypt.compareAsync(clearPassword, this.hashedPassword)
  }

  User.prototype.isValidEmail = function() {
    var valid = this.emailIsValid(this.email)

    return Promise.resolve(valid)
  }

<<<<<<< HEAD
  User.prototype.isValidUsername = function(skip_stoplist) {
=======
  User.prototype.emailIsValid = function(email) {
    if (email.length == 0) {
      return true
    }

    return validator.isEmail(email)
  }

  User.prototype.isValidUsername = function() {
>>>>>>> 815467ae
    var valid = this.username
        && this.username.length > 1
        && this.username.match(/^[A-Za-z0-9]+$/)
        && models.FeedFactory.stopList(skip_stoplist).indexOf(this.username) == -1

    return Promise.resolve(valid)
  }

  User.prototype.isValidScreenName = function() {
    var valid = this.screenNameIsValid(this.screenName)

    return Promise.resolve(valid)
  }

  User.prototype.screenNameIsValid = function(screenName) {
    if (!screenName) {
      return false
    }

    var len = GraphemeBreaker.countBreaks(screenName)

    if (len < 3 || len > 25) {
      return false
    }

    return true
  }

  User.prototype.validate = async function(skip_stoplist) {
    var valid

    valid = this.isValidUsername(skip_stoplist).value()
      && this.isValidScreenName().value()
      && this.isValidEmail().value()

    if (!valid)
      throw new Error("Invalid")

    return true
  }

  User.prototype.validateOnCreate = async function(skip_stoplist) {
    var promises = [
      this.validate(skip_stoplist),
      this.validateUniquness(mkKey(['username', this.username, 'uid'])),
      this.validateUniquness(mkKey(['user', this.id]))
    ];

    await* promises

    return this
  }

  //
  // Create database index from email to uid
  //
  User.prototype.createEmailIndex = function() {
    // email is optional, so no need to index an empty key
    if (this.email && this.email.length > 0) {
      return database.setAsync(mkKey(['email', this.email, 'uid']), this.id)
    }
    return new Promise.resolve(true)
  }

  User.prototype.create = async function(skip_stoplist) {
    this.createdAt = new Date().getTime()
    this.updatedAt = new Date().getTime()
    this.screenName = this.screenName || this.username

    this.id = uuid.v4()

    var user = await this.validateOnCreate(skip_stoplist)
    await user.initPassword()

    var promises = [
      database.setAsync(mkKey(['username', user.username, 'uid']), user.id),
      database.hmsetAsync(mkKey(['user', user.id]),
                          { 'username': user.username,
                            'screenName': user.screenName,
                            'email': user.email,
                            'type': user.type,
                            'isPrivate': '0',
                            'createdAt': user.createdAt.toString(),
                            'updatedAt': user.updatedAt.toString(),
                            'hashedPassword': user.hashedPassword
                          }),
      user.createEmailIndex()
    ]

    await* promises

    var stats = new models.Stats({
      id: this.id
    })

    await stats.create()

    return this
  }

  User.prototype.update = async function(params) {
    var hasChanges = false

<<<<<<< HEAD
    return new Promise(function(resolve, reject) {
      that.updatedAt = new Date().getTime()
      if (params.hasOwnProperty('screenName'))
        that.screenName = params.screenName
      if (params.hasOwnProperty('email'))
        that.email = params.email
      that.isPrivate = params.isPrivate

      that.validate(true)
        .then(function() {
          return Promise.all([
            database.hmsetAsync(mkKey(['user', that.id]),
                                { 'screenName': that.screenName,
                                  'email': that.email,
                                  'isPrivate': that.isPrivate,
                                  'updatedAt': that.updatedAt.toString()
                                }),
            that.createEmailIndex()
          ])
        })
        .then(function() { resolve(that) })
        .catch(function(e) { reject(e) })
    })
=======
    if (params.hasOwnProperty('screenName') && params.screenName != this.screenName) {
      if (!this.screenNameIsValid(params.screenName)) {
        throw new Error("Invalid screenname")
      }

      this.screenName = params.screenName
      hasChanges = true
    }

    if (params.hasOwnProperty('email') && params.email != this.email) {
      if (!this.emailIsValid(params.email)) {
        throw new Error("Invalid email")
      }

      this.email = params.email
      hasChanges = true
    }

    if (params.hasOwnProperty('isPrivate') && params.isPrivate != this.isPrivate) {
      if (params.isPrivate != '0' && params.isPrivate != '1') {
        // ???
        throw new Error("bad input")
      }

      this.isPrivate = params.isPrivate
      hasChanges = true
    }

    if (hasChanges) {
      this.updatedAt = new Date().getTime()

      var payload = {
        'screenName': this.screenName,
        'email':      this.email,
        'isPrivate':  this.isPrivate,
        'updatedAt':  this.updatedAt.toString()
      };

      var promises = [
        database.hmsetAsync(mkKey(['user', this.id]), payload),
        this.createEmailIndex()
      ]

      await* promises
    }

    return this
>>>>>>> 815467ae
  }

  User.prototype.updatePassword = async function(password, passwordConfirmation) {
    this.updatedAt = new Date().getTime()
    if (password.length === 0) {
      throw new Error('Password cannot be blank')
    } else if (password !== passwordConfirmation) {
      throw new Error("Passwords do not match")
    }

    try {
      this.hashedPassword = await bcrypt.hashAsync(password, 10)

      await database.hmsetAsync(mkKey(['user', this.id]),
        { 'updatedAt': this.updatedAt.toString(),
          'hashedPassword': this.hashedPassword
        })

      return this
    } catch(e) {
      throw e //? hmmm?
    }
  }

  User.prototype.getAdministratorIds = function() {
    return new Promise(function(resolve, reject) {
      resolve([])
    })
  }

  User.prototype.getMyDiscussionsTimeline = function(params) {
    var that = this

    return new Promise(function(resolve, reject) {
      var commentsId
        , likesId

      Promise.join(
        that.getCommentsTimelineId(),
        that.getLikesTimelineId()
        , function(cId, lId) {
          commentsId = cId
          likesId = lId
        })
        .then(function() { return models.Timeline.findById(that.id, params) })
        .then(function(timeline) {
          if (!timeline) {
            timeline = new models.Timeline({
              id: that.id,
              name: "MyDiscussions",
              userId: that.id
            })
            return timeline.create()
          } else {
            return timeline
          }
        })
        .then(function(timeline) {
          return database.zunionstoreAsync(
            mkKey(['timeline', that.id, 'posts']), 2,
            mkKey(['timeline', commentsId, 'posts']),
            mkKey(['timeline', likesId, 'posts']),
            'AGGREGATE', 'MAX')
        })
        .then(function(res) { resolve(models.Timeline.findById(that.id, params)) })
    })
  }

  User.prototype.getGenericTimelineId = function(name, params) {
    var that = this

    return new Promise(function(resolve, reject) {
      that.getTimelineIds()
        .then(function(timelineIds) {
          var timeline
          if (timelineIds[name]) {
            params = params || {}
            timeline = models.Timeline.findById(timelineIds[name], {
              offset: params.offset,
              limit: params.limit
            })
          } else {
            timeline = new models.Timeline({
              name: name,
              userId: that.id
            })
            timeline = timeline.create()
          }
          return timeline
        })
        .then(function(timeline) { resolve(timeline.id) })
    })
  }

  User.prototype.getGenericTimeline = function(name, params) {
    var that = this
    var p_timeline

    return new Promise(function(resolve, reject) {
      that["get" + name + "TimelineId"](params)
        .then(function(timelineId) { return models.Timeline.findById(timelineId, params) })
        .then(function(timeline) {
          p_timeline = timeline
          return timeline.getPosts(timeline.offset, timeline.limit)
        })
        .then(function(posts) {
          p_timeline.posts = posts.filter(Boolean) // @fixme already filtered in getPosts
          resolve(p_timeline)
        })
    })
  }

  User.prototype.getHidesTimelineId = function(params) {
    return this.getGenericTimelineId('Hides', params)
  },

  User.prototype.getHidesTimeline = function(params) {
    return this.getGenericTimeline('Hides', params)
  }

  User.prototype.getRiverOfNewsTimelineId = function(params) {
    return this.getGenericTimelineId('RiverOfNews', params)
  }

  User.prototype.getRiverOfNewsTimeline = function(params) {
    var that = this

    return new Promise(function(resolve, reject) {
      that.getRiverOfNewsTimelineId(params).bind({})
        .then(function(timelineId) {
          this.riverOfNewsId = timelineId
          return that.getHidesTimelineId(params)
        })
        .then(function(timelineId) {
          this.hidesTimelineId = timelineId
          return models.Timeline.findById(this.riverOfNewsId, params)
        })
        .then(function(riverOfNewsTimeline) {
          this.riverOfNewsTimeline = riverOfNewsTimeline
          return that.getBanIds()
        })
        .then(function(banIds) {
          this.banIds = banIds
          return this.riverOfNewsTimeline.getPosts(this.riverOfNewsTimeline.offset,
                                                   this.riverOfNewsTimeline.limit)
        })
        .then(function(posts) {
          var self = this
          return Promise.map(posts, function(post) {
            // we check posts individually for the time being because
            // timestamp in timelines could be mistiming (several ms),
            // we need to refactor Timeline.prototype.updatePost method first
            return database.zscoreAsync(mkKey(['timeline', this.hidesTimelineId, 'posts']), post.id)
              .then(function(score) {
                if (score && score >= 0) {
                  post.isHidden = true
                }
                return post
              })
              .then(function(post) {
                return self.banIds.indexOf(post.userId) >= 0 ? null : post
              })
          }.bind(this))
        })
        .then(function(posts) {
          this.riverOfNewsTimeline.posts = posts
          resolve(this.riverOfNewsTimeline)
        })
    })
  }

  User.prototype.getLikesTimelineId = function(params) {
    return this.getGenericTimelineId('Likes', params)
  }

  User.prototype.getLikesTimeline = function(params) {
    return this.getGenericTimeline('Likes', params)
  }

  User.prototype.getPostsTimelineId = function(params) {
    return this.getGenericTimelineId('Posts', params)
  }

  User.prototype.getPostsTimeline = function(params) {
    return this.getGenericTimeline('Posts', params)
  }

  User.prototype.getCommentsTimelineId = function(params) {
    return this.getGenericTimelineId('Comments', params)
  }

  User.prototype.getCommentsTimeline = function(params) {
    return this.getGenericTimeline('Comments', params)
  }

  User.prototype.getDirectsTimelineId = function(params) {
    return this.getGenericTimelineId('Directs', params)
  }

  User.prototype.getDirectsTimeline = function(params) {
    return this.getGenericTimeline('Directs', params)
  }

  User.prototype.getTimelineIds = function() {
    return new Promise(function(resolve, reject) {
      database.hgetallAsync(mkKey(['user', this.id, 'timelines']))
        .then(function(timelineIds) { resolve(timelineIds || {}) })
    }.bind(this))
  }

  User.prototype.getTimelines = function(params) {
    return new Promise(function(resolve, reject) {
      this.getTimelineIds()
        .then(function(timelineIds) {
          return Promise.map(Object.keys(timelineIds), function(timelineId) {
            return models.Timeline.findById(timelineIds[timelineId], params)
          })
        })
        .then(function(timelines) {
          resolve(timelines)
        })
    }.bind(this))
  }

  User.prototype.getPublicTimelineIds = function(params) {
    return Promise.all([
      this.getCommentsTimelineId(params),
      this.getLikesTimelineId(params),
      this.getPostsTimelineId(params )
    ])
  }

  User.prototype.getSubscriptionIds = async function() {
    this.subscriptionsIds = await database.zrevrangeAsync(mkKey(['user', this.id, 'subscriptions']), 0, -1)
    return this.subscriptionsIds
  }

  /**
   * @return {Timeline[]}
   */
  User.prototype.getSubscriptions = async function() {
    var timelineIds = await this.getSubscriptionIds()

    var subscriptionPromises = timelineIds.map((timelineId) => models.Timeline.findById(timelineId))
    this.subscriptions = await* subscriptionPromises

    return this.subscriptions
  }

  User.prototype.getSubscriberIds = async function() {
    var timeline = await this.getPostsTimeline()
    var subscriberIds = await timeline.getSubscriberIds()
    this.subscriberIds = subscriberIds

    return this.subscriberIds
  }

  User.prototype.getSubscribers = async function() {
    var subscriberIds = await this.getSubscriberIds()
    var subscriberPromises = subscriberIds.map(userId => models.User.findById(userId))
    this.subscribers = await* subscriberPromises

    return this.subscribers
  }

  User.prototype.getBanIds = function() {
    var that = this

    return new Promise(function(resolve, reject) {
      database.zrevrangeAsync(mkKey(['user', that.id, 'bans']), 0, -1)
        .then(function(userIds) { resolve(userIds) })
    })
  }

  User.prototype.getBans = function() {
    var that = this

    return new Promise(function(resolve, reject) {
      that.getBanIds()
        .then(function(userIds) {
          return Promise.map(userIds, function(userId) {
            return models.findById(userId)
          })
        })
        .then(function(users) { resolve(users) })
    })
  }

  User.prototype.ban = async function(username) {
    var currentTime = new Date().getTime()
    var user = await models.User.findByUsername(username)
    await user.unsubscribeFrom(await this.getPostsTimelineId())
    return database.zaddAsync(mkKey(['user', this.id, 'bans']), currentTime, user.id)
  }

  User.prototype.unban = async function(username) {
    var user = await models.User.findByUsername(username)
    return database.zremAsync(mkKey(['user', this.id, 'bans']), user.id)
  }

  User.prototype.subscribeTo = function(timelineId) {
    var currentTime = new Date().getTime()
    var that = this
    var timeline

    return new Promise(function(resolve, reject) {
      models.Timeline.findById(timelineId).bind({})
        .then(function(newTimeline) {
          timeline = newTimeline
          return models.FeedFactory.findById(newTimeline.userId)
        })
        .then(function(user) {
          this.user = user
          if (user.username == that.username)
            throw new Error("Invalid")

          return user.getPublicTimelineIds()
        })
        .then(function(timelineIds) {
          return Promise.map(timelineIds, function(timelineId) {
            return Promise.all([
              database.zaddAsync(mkKey(['user', that.id, 'subscriptions']), currentTime, timelineId),
              database.zaddAsync(mkKey(['timeline', timelineId, 'subscribers']), currentTime, that.id)
            ])
          })
        })
        .then(function(res) { return that.getRiverOfNewsTimelineId() })
        .then(function(riverOfNewsId) { return timeline.merge(riverOfNewsId) })
        .then(function() { return models.Stats.findById(that.id) })
        .then(function(stats) { return stats.addSubscription() })
        .then(function() { return models.Stats.findById(this.user.id) })
        .then(function(stats) { return stats.addSubscriber() })
        .then(function(res) { resolve(res) })
        .catch(function(e) { reject(e) })
    })
  }

  User.prototype.unsubscribeFrom = function(timelineId) {
    var currentTime = new Date().getTime()
    var that = this
    var timeline

    return new Promise(function(resolve, reject) {
      models.Timeline.findById(timelineId).bind({})
        .then(function(newTimeline) {
          timeline = newTimeline
          return models.FeedFactory.findById(newTimeline.userId)
        })
        .then(function(user) {
          this.user = user
          if (user.username == that.username)
            throw new Error("Invalid")

          return user.getPublicTimelineIds()
        })
        .then(function(timelineIds) {
          return Promise.map(timelineIds, function(timelineId) {
            return Promise.all([
              database.zremAsync(mkKey(['user', that.id, 'subscriptions']), timelineId),
              database.zremAsync(mkKey(['timeline', timelineId, 'subscribers']), that.id)
            ])
          })
        })
        .then(function(res) { return that.getRiverOfNewsTimelineId() })
        .then(function(riverOfNewsId) { return timeline.unmerge(riverOfNewsId) })
        .then(function() { return models.Stats.findById(that.id) })
        .then(function(stats) { return stats.removeSubscription() })
        .then(function() { return models.Stats.findById(this.user.id) })
        .then(function(stats) { return stats.removeSubscriber() })
        .then(function(res) { resolve(res) })
        .catch(function(e) { reject(e) })
    })
  }

  User.prototype.getStatistics = function() {
    return models.Stats.findById(this.id)
  }

  User.prototype.newComment = function(attrs) {
    return new Promise(function(resolve, reject) {
      attrs.userId = this.id

      resolve(new models.Comment(attrs))
    }.bind(this))
  }

  User.prototype.newAttachment = function(attrs) {
    return new Promise(function(resolve, reject) {
      attrs.userId = this.id

      resolve(new models.Attachment(attrs))
    }.bind(this))
  }

  User.prototype.updateProfilePicture = function(file) {
    var that = this

    var image = Promise.promisifyAll(gm(file.path))
    return image.sizeAsync()
        .bind({})
        .catch(function(err) {
          return Promise.reject(new exceptions.BadRequestException("Not an image file"))
        })
        .then(function(originalSize) {
          var newUuid = uuid.v4()
          this.profilePictureUid = newUuid
          return Promise.map([User.PROFILE_PICTURE_SIZE_LARGE,
                              User.PROFILE_PICTURE_SIZE_MEDIUM,
                              User.PROFILE_PICTURE_SIZE_SMALL], function (size) {
            return that.saveProfilePictureWithSize(file.path, newUuid, originalSize, size)
          })
        })
        .then(function() {
          that.updatedAt = new Date().getTime()
          that.profilePictureUuid = this.profilePictureUid
          return database.hmsetAsync(mkKey(['user', that.id]),
            {
              'profilePictureUuid': that.profilePictureUuid,
              'updatedAt': that.updatedAt.toString()
            });
        })
  }

  User.prototype.saveProfilePictureWithSize = function(path, uuid, originalSize, size) {
    var image = Promise.promisifyAll(gm(path))
    var origWidth = originalSize.width
    var origHeight = originalSize.height
    if (origWidth > origHeight) {
      var dx = origWidth - origHeight
      image = image.crop(origHeight, origHeight, dx / 2, 0)
    } else if (origHeight > origWidth) {
      var dy = origHeight - origWidth
      image = image.crop(origWidth, origWidth, 0, dy / 2)
    }
    image = image.resize(size, size)
    image = image.quality(95)
    var destPath = this.getProfilePicturePath(uuid, size)
    return image.writeAsync(destPath)
  }

  User.prototype.getProfilePicturePath = function(uuid, size) {
    return config.profilePictures.fsDir + this.getProfilePictureFilename(uuid, size)
  }

  User.prototype.getProfilePictureFilename = function(uuid, size) {
    return uuid + "_" + size + ".jpg"
  }

  User.prototype.getProfilePictureLargeUrl = function() {
    if (_.isEmpty(this.profilePictureUuid)) {
      return Promise.resolve('')
    }
    return Promise.resolve(config.profilePictures.urlDir + this.getProfilePictureFilename(
        this.profilePictureUuid, User.PROFILE_PICTURE_SIZE_LARGE))
  }

  User.prototype.getProfilePictureMediumUrl = function() {
    if (_.isEmpty(this.profilePictureUuid)) {
      return Promise.resolve('')
    }
    return Promise.resolve(config.profilePictures.urlDir + this.getProfilePictureFilename(
      this.profilePictureUuid, User.PROFILE_PICTURE_SIZE_MEDIUM))
  }

  /**
   * Checks if the specified user can post to the timeline of this user.
   */
  User.prototype.validateCanPost = function(postingUser) {
    var that = this
      , subscriptionIds
      , timelineIdA
      , timelineIdB

    // NOTE: when user is subscribed to another user she in fact is
    // subscribed to her posts timeline
    return new Promise(function(resolve, reject) {
      postingUser.getPostsTimelineId()
        .then(function(_timelineId) {
          timelineIdA = _timelineId
          return that.getPostsTimelineId()
        })
        .then(function(_timelineId) {
          timelineIdB = _timelineId
          return postingUser.getSubscriptionIds()
        })
        .then(function(_subscriptionIds) {
          subscriptionIds = _subscriptionIds
          return that.getSubscriptionIds()
        })
        .then(function(subscriberIds) {
          if ((subscriberIds.indexOf(timelineIdA) == -1
              || subscriptionIds.indexOf(timelineIdB) == -1)
              && postingUser.username != that.username) {
            return reject(new ForbiddenException("You can't send private messages to friends that are not mutual"))
          }

          return resolve(that)
        })
    })
  }

  User.prototype.validateCanSubscribe = async function(timelineId) {
    var timelineIds = await this.getSubscriptionIds()
    if (_.includes(timelineIds, timelineId)) {
      throw new ForbiddenException("You are already subscribed to that user")
    }
    var timeline = await models.Timeline.findById(timelineId)
    var banIds = await this.getBanIds()
    if (banIds.indexOf(timeline.userId) >= 0) {
      throw new ForbiddenException("You cannot subscribe to a banned user")
    }
    var user = await models.User.findById(timeline.userId)
    var theirBanIds = await user.getBanIds()
    if (theirBanIds.indexOf(this.id) >= 0) {
      throw new ForbiddenException("This user prevented your from subscribing to them")
    }
    return timelineId
  }

  User.prototype.validateCanUnsubscribe = function(timelineId) {
    var that = this

    return new Promise(function(resolve, reject) {
      that.getSubscriptionIds()
        .then(function(timelineIds) {
          if (!_.includes(timelineIds, timelineId)) {
            return reject(new ForbiddenException("You are not subscribed to that user"))
          }
          return resolve(timelineId)
        })
    })
  }

  /* checks if user can like some post */
  User.prototype.validateCanLikePost = function(postId) {
    return this.validateCanLikeOrUnlikePost('like', postId)
  }

  User.prototype.validateCanUnLikePost = function(postId) {
    return this.validateCanLikeOrUnlikePost('unlike', postId)
  }

  User.prototype.validateCanComment = function(postId) {
    var that = this

    return new Promise(function(resolve, reject) {
      models.Post.findById(postId)
        .then(function(post) {
          if (post)
            return post.validateCanShow(that.id)
          else
            reject(new Error("Not found"))
        })
        .then(function(valid) {
          if (valid)
            resolve(that)
          else
            reject(new Error("Not found"))
        })
    })
  }

  User.prototype.validateCanLikeOrUnlikePost = function(action, postId) {
    var that = this

    return new Promise(function(resolve, reject) {
      return database.zscoreAsync(mkKey(['post', postId, 'likes']), that.id)
        .then(function(result) {
          switch (true) {
            case result != null && action == 'like':
              reject(new ForbiddenException("You can't like post that you have already liked"))
              break;
            case result == null && action == 'unlike':
              reject(new ForbiddenException("You can't un-like post that you haven't yet liked"))
              break;
            default:
              models.Post.findById(postId)
                .then(function(post) { return post.validateCanShow(that.id) })
                .then(function(valid) {
                  if (valid)
                    resolve(that)
                  else
                    reject(new Error("Not found"))
                })
              break;
          }
        }).catch(function(e) {
          reject(new Error("Failed to validate like"));
        })
    })

  }

  User.prototype.updateLastActivityAt = function() {
    var that = this
    var timelineId

    return new Promise(function(resolve, reject) {
      if (!that.isUser()) {
        // update group lastActivity for all subscribers
        var updatedAt = new Date().getTime()
        that.getSubscribers()
          .then(function(userIds) {
            return Promise.map(userIds, function(userId) {
              return database.zaddAsync(mkKey(['user', userId, 'subscriptions']), updatedAt, timelineId)
            })
          })
          .then(function() {
            return database.hmsetAsync(mkKey(['user', that.id]),
                                       { 'updatedAt': updatedAt.toString() })
          })
          .then(function() { resolve() })
      } else {
        resolve()
      }
    })
  }

  return User
}<|MERGE_RESOLUTION|>--- conflicted
+++ resolved
@@ -186,9 +186,6 @@
     return Promise.resolve(valid)
   }
 
-<<<<<<< HEAD
-  User.prototype.isValidUsername = function(skip_stoplist) {
-=======
   User.prototype.emailIsValid = function(email) {
     if (email.length == 0) {
       return true
@@ -197,8 +194,7 @@
     return validator.isEmail(email)
   }
 
-  User.prototype.isValidUsername = function() {
->>>>>>> 815467ae
+  User.prototype.isValidUsername = function(skip_stoplist) {
     var valid = this.username
         && this.username.length > 1
         && this.username.match(/^[A-Za-z0-9]+$/)
@@ -302,31 +298,6 @@
   User.prototype.update = async function(params) {
     var hasChanges = false
 
-<<<<<<< HEAD
-    return new Promise(function(resolve, reject) {
-      that.updatedAt = new Date().getTime()
-      if (params.hasOwnProperty('screenName'))
-        that.screenName = params.screenName
-      if (params.hasOwnProperty('email'))
-        that.email = params.email
-      that.isPrivate = params.isPrivate
-
-      that.validate(true)
-        .then(function() {
-          return Promise.all([
-            database.hmsetAsync(mkKey(['user', that.id]),
-                                { 'screenName': that.screenName,
-                                  'email': that.email,
-                                  'isPrivate': that.isPrivate,
-                                  'updatedAt': that.updatedAt.toString()
-                                }),
-            that.createEmailIndex()
-          ])
-        })
-        .then(function() { resolve(that) })
-        .catch(function(e) { reject(e) })
-    })
-=======
     if (params.hasOwnProperty('screenName') && params.screenName != this.screenName) {
       if (!this.screenNameIsValid(params.screenName)) {
         throw new Error("Invalid screenname")
@@ -374,7 +345,6 @@
     }
 
     return this
->>>>>>> 815467ae
   }
 
   User.prototype.updatePassword = async function(password, passwordConfirmation) {
