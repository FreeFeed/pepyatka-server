--- conflicted
+++ resolved
@@ -379,15 +379,9 @@
     if (_.intersection(_.keys(payload), changeableKeys).length > 0) {
       let preparedPayload = payload
       payload.updatedAt = new Date().getTime()
-<<<<<<< HEAD
 
       preparedPayload.updatedAt = payload.updatedAt.toString()
 
-=======
-
-      preparedPayload.updatedAt = payload.updatedAt.toString()
-
->>>>>>> c2dfc7e6
       if (_.has(payload, 'frontendPreferences')){
         preparedPayload.frontendPreferences = JSON.stringify(payload.frontendPreferences)
       }
@@ -421,13 +415,7 @@
 
       for (let usersChunk of _.chunk(likes, 10)) {
         let promises = usersChunk.map(async (user) => {
-<<<<<<< HEAD
-          let likesTimelineId = await user.getLikesTimelineId()
-
-          actions.push(dbAdapter.insertPostIntoTimeline(likesTimelineId, post.id))
-=======
           return user.getLikesTimelineIntId()
->>>>>>> c2dfc7e6
         })
         let likesFeedsIntIds = await Promise.all(promises)
         actions.push(dbAdapter.insertPostIntoFeeds(likesFeedsIntIds, post.id))
@@ -438,13 +426,7 @@
 
       for (let usersChunk of _.chunk(commenters, 10)) {
         let promises = usersChunk.map(async (user) => {
-<<<<<<< HEAD
-          let commentsTimelineId = await user.getCommentsTimelineId()
-
-          actions.push(dbAdapter.insertPostIntoTimeline(commentsTimelineId, post.id))
-=======
           return user.getCommentsTimelineIntId()
->>>>>>> c2dfc7e6
         })
 
         let commentsFeedsIntIds = await Promise.all(promises)
@@ -547,11 +529,7 @@
   User.prototype.getMyDiscussionsTimeline = async function(params) {
     const [commentsId, likesId] = await Promise.all([this.getCommentsTimelineIntId(), this.getLikesTimelineIntId()])
 
-<<<<<<< HEAD
-    let myDiscussionsTimelineId = await this.getMyDiscussionsTimelineId()
-=======
     let myDiscussionsTimelineId = await this.getMyDiscussionsTimelineIntId()
->>>>>>> c2dfc7e6
 
     await dbAdapter.createMergedPostsTimeline(myDiscussionsTimelineId, commentsId, likesId)
 
@@ -599,24 +577,16 @@
     return timeline
   }
 
-<<<<<<< HEAD
-  User.prototype.getMyDiscussionsTimelineId = function() {
-    return this.getGenericTimelineId('MyDiscussions')
-=======
   User.prototype.getMyDiscussionsTimelineIntId = function() {
     return this.getGenericTimelineIntId('MyDiscussions')
->>>>>>> c2dfc7e6
   }
 
   User.prototype.getHidesTimelineId = function(params) {
     return this.getGenericTimelineId('Hides', params)
-<<<<<<< HEAD
-=======
   }
 
   User.prototype.getHidesTimelineIntId = function(params) {
     return this.getGenericTimelineIntId('Hides', params)
->>>>>>> c2dfc7e6
   }
 
   User.prototype.getRiverOfNewsTimelineId = function(params) {
@@ -651,13 +621,10 @@
 
   User.prototype.getLikesTimelineId = function() {
     return this.getGenericTimelineId('Likes')
-<<<<<<< HEAD
-=======
   }
 
   User.prototype.getLikesTimelineIntId = function() {
     return this.getGenericTimelineIntId('Likes')
->>>>>>> c2dfc7e6
   }
 
   User.prototype.getLikesTimeline = function(params) {
@@ -666,13 +633,10 @@
 
   User.prototype.getPostsTimelineId = function() {
     return this.getGenericTimelineId('Posts')
-<<<<<<< HEAD
-=======
   }
 
   User.prototype.getPostsTimelineIntId = function() {
     return this.getGenericTimelineIntId('Posts')
->>>>>>> c2dfc7e6
   }
 
   User.prototype.getPostsTimeline = function(params) {
@@ -681,13 +645,10 @@
 
   User.prototype.getCommentsTimelineId = function() {
     return this.getGenericTimelineId('Comments')
-<<<<<<< HEAD
-=======
   }
 
   User.prototype.getCommentsTimelineIntId = function() {
     return this.getGenericTimelineIntId('Comments')
->>>>>>> c2dfc7e6
   }
 
   User.prototype.getCommentsTimeline = function(params) {
@@ -807,19 +768,9 @@
     let timelineIds = await user.getPublicTimelineIds()
     let subscribedFeedsIntIds = await dbAdapter.subscribeUserToTimelines(timelineIds, this.id)
 
-<<<<<<< HEAD
-    let promises = _.flatten(timelineIds.map((timelineId) => {
-      return dbAdapter.subscribeUserToTimeline(timelineId, this.id)
-    }))
-
-    promises.push(timeline.mergeTo(await this.getRiverOfNewsTimelineId()))
-
-    await Promise.all(promises)
-=======
     await timeline.mergeTo(await this.getRiverOfNewsTimelineIntId())
 
     this.subscribedFeedIds = subscribedFeedsIntIds
->>>>>>> c2dfc7e6
 
     monitor.increment('users.subscriptions')
 
@@ -852,16 +803,8 @@
       // remove timelines from user's subscriptions
       let timelineIds = await user.getPublicTimelineIds()
 
-<<<<<<< HEAD
-      let unsubPromises = _.flatten(timelineIds.map((timelineId) => {
-        return dbAdapter.unsubscribeUserFromTimeline(timelineId, this.id)
-      }))
-
-      promises = promises.concat(unsubPromises)
-=======
       let subscribedFeedsIntIds = await dbAdapter.unsubscribeUserFromTimelines(timelineIds, this.id)
       this.subscribedFeedIds = subscribedFeedsIntIds
->>>>>>> c2dfc7e6
     }
 
     // remove all posts of The Timeline from user's River of News
@@ -873,11 +816,7 @@
 
     // remove all post of The Timeline from comments timeline of user
     if (options.comments)
-<<<<<<< HEAD
-      promises.push(timeline.unmerge(await this.getCommentsTimelineId()))
-=======
       promises.push(timeline.unmerge(await this.getCommentsTimelineIntId()))
->>>>>>> c2dfc7e6
 
     await Promise.all(promises)
 
@@ -886,31 +825,15 @@
     return this
   }
 
-<<<<<<< HEAD
-  User.prototype.getStatistics = async function() {
-    let res
-
-    try {
-      res = {
-        posts:         await dbAdapter.getUserPostsCount(this.id),
-        likes:         await dbAdapter.getUserLikesCount(this.id),
-        comments:      await dbAdapter.getUserCommentsCount(this.id),
-        subscribers:   (await this.getSubscriberIds()).length,
-        subscriptions: (await this.getFriendIds()).length
-      }
-=======
   User.prototype.calculateStatsValues = async function() {
     let res
     try {
       res = await dbAdapter.getUserStats(this.id, this.subscribedFeedIds)
->>>>>>> c2dfc7e6
     } catch (e) {
       res = { posts: 0, likes: 0, comments: 0, subscribers: 0, subscriptions: 0 }
     }
 
     return res
-<<<<<<< HEAD
-=======
   }
 
 
@@ -919,7 +842,6 @@
       this.statsValues = await this.calculateStatsValues()
     }
     return this.statsValues
->>>>>>> c2dfc7e6
   }
 
   User.prototype.newComment = function(attrs) {
