--- conflicted
+++ resolved
@@ -185,14 +185,9 @@
     return User.emailIsValid(this.email)
   }
 
-<<<<<<< HEAD
   User.emailIsValid = async function(email) {
-    if (email.length == 0) {
-=======
-  User.prototype.emailIsValid = function(email) {
     // email is optional
     if (!email || email.length == 0) {
->>>>>>> 762d4c85
       return true
     }
 
