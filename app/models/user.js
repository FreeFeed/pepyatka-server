import crypto from 'crypto'

import bcrypt from 'bcrypt'
import { promisify, promisifyAll } from 'bluebird'
import aws from 'aws-sdk'
import fs from 'fs'
import gm from 'gm'
import GraphemeBreaker from 'grapheme-breaker'
import _ from 'lodash'
import monitor from 'monitor-dog'
import validator from 'validator'
import uuid from 'uuid'

import { load as configLoader } from "../../config/config"
import { BadRequestException, ForbiddenException, NotFoundException, ValidationException } from '../support/exceptions'
<<<<<<< HEAD
import { Attachment, Comment, Post, Timeline } from '../models'
=======
import { Attachment, Comment, Post } from '../models'
>>>>>>> ae8f984d


promisifyAll(bcrypt)
promisifyAll(crypto)
promisifyAll(gm)

let config = configLoader()

exports.addModel = function(dbAdapter) {
  /**
   * @constructor
   */
  var User = function(params) {
    var password = null

    this.id = params.id
    this.username = params.username
    this.screenName = params.screenName
    this.email = params.email
    this.description = params.description || ''
    this.frontendPreferences = params.frontendPreferences || {}

    if (!_.isUndefined(params.hashedPassword)) {
      this.hashedPassword = params.hashedPassword
    } else {
      password = params.password || ''
    }

    this.isPrivate = params.isPrivate
    this.resetPasswordToken = params.resetPasswordToken
    this.resetPasswordSentAt = params.resetPasswordSentAt
    if (parseInt(params.createdAt, 10))
      this.createdAt = params.createdAt
    if (parseInt(params.updatedAt, 10))
      this.updatedAt = params.updatedAt
    this.type = "user"

    this.profilePictureUuid = params.profilePictureUuid || ''
    this.subscribedFeedIds = params.subscribedFeedIds || []

    this.initPassword = async function() {
      if (!_.isNull(password)) {
        if (password.length === 0) {
          throw new Error('Password cannot be blank')
        }

        this.hashedPassword = await bcrypt.hashAsync(password, 10)
        password = null
      }
      return this
    }
  }

  User.className = User
  User.namespace = "user"

  User.PROFILE_PICTURE_SIZE_LARGE = 75
  User.PROFILE_PICTURE_SIZE_MEDIUM = 50

  Object.defineProperty(User.prototype, 'username', {
    get: function() { return this.username_ },
    set: function(newValue) {
      if (newValue)
        this.username_ = newValue.trim().toLowerCase()
    }
  })

  Object.defineProperty(User.prototype, 'screenName', {
    get: function() { return this.screenName_ },
    set: function(newValue) {
      if (_.isString(newValue))
        this.screenName_ = newValue.trim()
    }
  })

  Object.defineProperty(User.prototype, 'email', {
    get: function() { return _.isUndefined(this.email_) ? "" : this.email_ },
    set: function(newValue) {
      if (_.isString(newValue))
        this.email_ = newValue.trim()
    }
  })

  Object.defineProperty(User.prototype, 'isPrivate', {
    get: function() { return this.isPrivate_ },
    set: function(newValue) {
      this.isPrivate_ = newValue || '0'
    }
  })

  Object.defineProperty(User.prototype, 'description', {
    get: function() { return this.description_ },
    set: function(newValue) {
      if (_.isString(newValue))
        this.description_ = newValue.trim()
    }
  })

  Object.defineProperty(User.prototype, 'frontendPreferences', {
    get: function() { return this.frontendPreferences_ },
    set: function(newValue) {
      if (_.isString(newValue)) {
        newValue = JSON.parse(newValue)
      }

      this.frontendPreferences_ = newValue
    }
  })

  User.stopList = (skipExtraList) => {
    if (skipExtraList) {
      return config.application.USERNAME_STOP_LIST
    }

    return config.application.USERNAME_STOP_LIST.concat(config.application.EXTRA_STOP_LIST)
  }

  User.getObjectsByIds = (objectIds) => {
    return dbAdapter.getFeedOwnersByIds(objectIds)
  }

  User.prototype.isUser = function() {
    return this.type === "user"
  }

  User.prototype.newPost = async function(attrs) {
    attrs.userId = this.id
    if (!attrs.timelineIds || !attrs.timelineIds[0]) {
      let timelineId = await this.getPostsTimelineId()
      attrs.timelineIds = [timelineId]
    }
    return new Post(attrs)
  }

  User.prototype.updateResetPasswordToken = async function() {
    let now = new Date().getTime()
    let token = await this.generateResetPasswordToken()

    let payload = {
      'resetPasswordToken': token,
      'resetPasswordSentAt': now
    }

    await dbAdapter.updateUser(this.id, payload)

    this.resetPasswordToken = token
    return this.resetPasswordToken
  }

  User.prototype.generateResetPasswordToken = async function() {
    let buf = await crypto.randomBytesAsync(48)
    return buf.toString('hex')
  }

  User.prototype.validPassword = function(clearPassword) {
    return bcrypt.compareAsync(clearPassword, this.hashedPassword)
  }

  User.prototype.isValidEmail = async function() {
    return User.emailIsValid(this.email)
  }

  User.emailIsValid = async function(email) {
    // email is optional
    if (!email || email.length == 0) {
      return true
    }

    if (!validator.isEmail(email)) {
      return false
    }

    let exists = await dbAdapter.existsUserEmail(email)

    if (exists) {
      // email is taken
      return false
    }

    return true
  }

  User.prototype.isValidUsername = function(skip_stoplist) {
    var valid = this.username
        && this.username.length >= 3   // per the spec
        && this.username.length <= 25  // per the spec
        && this.username.match(/^[A-Za-z0-9]+$/)
        && User.stopList(skip_stoplist).indexOf(this.username) == -1

    return valid
  }

  User.prototype.isValidScreenName = function() {
    return this.screenNameIsValid(this.screenName)
  }

  User.prototype.screenNameIsValid = function(screenName) {
    if (!screenName) {
      return false
    }

    var len = GraphemeBreaker.countBreaks(screenName)

    if (len < 3 || len > 25) {
      return false
    }

    return true
  }

  User.prototype.isValidDescription = function() {
    return User.descriptionIsValid(this.description)
  }

  User.descriptionIsValid = function(description) {
    var len = GraphemeBreaker.countBreaks(description)
    return (len <= 1500)
  }

  User.frontendPreferencesIsValid = function(frontendPreferences) {
    // Check size
    const prefString = JSON.stringify(frontendPreferences)
    const len = GraphemeBreaker.countBreaks(prefString)
    if (len > config.frontendPreferencesLimit) {
      return false
    }

    // Check structure
    // (for each key in preferences there must be an object value)
    if (!_.isPlainObject(frontendPreferences)) {
      return false
    }
    for (let prop in frontendPreferences) {
      if (!frontendPreferences[prop] || typeof frontendPreferences[prop] !== 'object') {
        return false
      }
    }

    return true
  }

  User.prototype.validate = async function(skip_stoplist) {
    if (!this.isValidUsername(skip_stoplist)) {
      throw new Error('Invalid username')
    }

    if (!this.isValidScreenName()) {
      throw new Error(`"${this.screenName}" is not a valid display name. Names must be between 3 and 25 characters long.`)
    }

    if (!await this.isValidEmail()) {
      throw new Error('Invalid email')
    }

    if (!this.isValidDescription()) {
      throw new Error('Description is too long')
    }
  }

  User.prototype.validateUsernameUniqueness = async function() {
    let res = await dbAdapter.existsUsername(this.username)

    if (res !== 0)
      throw new Error("Already exists")
  }

  User.prototype.validateOnCreate = async function(skip_stoplist) {
    var promises = [
      this.validate(skip_stoplist),
      this.validateUsernameUniqueness()
    ];

    await Promise.all(promises)
  }

  User.prototype.create = async function(skip_stoplist) {
    this.createdAt = new Date().getTime()
    this.updatedAt = new Date().getTime()
    this.screenName = this.screenName || this.username

    await this.validateOnCreate(skip_stoplist)

    var timer = monitor.timer('users.create-time')
    await this.initPassword()

    let payload = {
      'username':       this.username,
      'screenName':     this.screenName,
      'email':          this.email,
      'type':           this.type,
      'isPrivate':      '0',
      'description':    '',
      'createdAt':      this.createdAt.toString(),
      'updatedAt':      this.updatedAt.toString(),
      'hashedPassword': this.hashedPassword,
      'frontendPreferences': JSON.stringify({})
    }
    this.id = await dbAdapter.createUser(payload)
    await dbAdapter.createUserTimelines(this.id, ['RiverOfNews', 'Hides', 'Comments', 'Likes', 'Posts', 'Directs', 'MyDiscussions'])
    timer.stop() // @todo finally {}
    monitor.increment('users.creates')

    return this
  }

  User.prototype.update = async function(params) {
    let payload = {}
      , changeableKeys = ['screenName', 'email', 'isPrivate', 'description', 'frontendPreferences']

    if (params.hasOwnProperty('screenName') && params.screenName != this.screenName) {
      if (!this.screenNameIsValid(params.screenName)) {
        throw new Error(`"${params.screenName}" is not a valid display name. Names must be between 3 and 25 characters long.`)
      }

      payload.screenName = params.screenName
    }

    if (params.hasOwnProperty('email') && params.email != this.email) {
      if (!(await User.emailIsValid(params.email))) {
        throw new Error("Invalid email")
      }

      payload.email = params.email
    }

    if (params.hasOwnProperty('isPrivate') && params.isPrivate != this.isPrivate) {
      if (params.isPrivate != '0' && params.isPrivate != '1') {
        // ???
        throw new Error("bad input")
      }

      if (params.isPrivate === '1' && this.isPrivate === '0')
        await this.unsubscribeNonFriends()
      else if (params.isPrivate === '0' && this.isPrivate === '1')
        await this.subscribeNonFriends()

      payload.isPrivate = params.isPrivate
    }

    if (params.hasOwnProperty('description') && params.description != this.description) {
      if (!User.descriptionIsValid(params.description)) {
        throw new Error("Description is too long")
      }

      payload.description = params.description
    }

    if (params.hasOwnProperty('frontendPreferences')) {
      // Validate the input object
      if (!User.frontendPreferencesIsValid(params.frontendPreferences)) {
        throw new ValidationException('Invalid frontendPreferences')
      }

      let preferences = this.frontendPreferences

      // Deep-merge objects
      _.merge(preferences, params.frontendPreferences)

      // Validate the merged object
      if (!User.frontendPreferencesIsValid(preferences)) {
        throw new ValidationException('Invalid frontendPreferences')
      }

      payload.frontendPreferences = preferences
    }

    if (_.intersection(_.keys(payload), changeableKeys).length > 0) {
      let preparedPayload = payload
      payload.updatedAt = new Date().getTime()
<<<<<<< HEAD

      preparedPayload.updatedAt = payload.updatedAt.toString()

=======

      preparedPayload.updatedAt = payload.updatedAt.toString()

>>>>>>> ae8f984d
      if (_.has(payload, 'frontendPreferences')){
        preparedPayload.frontendPreferences = JSON.stringify(payload.frontendPreferences)
      }

      await dbAdapter.updateUser(this.id, preparedPayload)

      for (let k in payload){
        this[k] = payload[k]
      }
    }

    return this
  }

  User.prototype.subscribeNonFriends = async function() {
    // NOTE: this method is super ineffective as it iterates all posts
    // and then all comments in user's timeline, we could make it more
    // efficient when introduce Entries table with meta column (post to
    // timelines many-to-many over Entries)

    let timeline = await this.getPostsTimeline({currentUser: this.id})
    let posts = await timeline.getPosts(0, -1)

    let fixedUsers = []

    // first of all, let's revive likes
    for (let post of posts) {
      let actions = []

      let [likes, comments] = await Promise.all([post.getLikes(), post.getComments()]);

      for (let usersChunk of _.chunk(likes, 10)) {
        let promises = usersChunk.map(async (user) => {
          return user.getLikesTimelineIntId()
        })
        let likesFeedsIntIds = await Promise.all(promises)
        actions.push(dbAdapter.insertPostIntoFeeds(likesFeedsIntIds, post.id))
      }

      let uniqueCommenterUids = _.uniq(comments.map(comment => comment.userId))
      let commenters = await dbAdapter.getUsersByIds(uniqueCommenterUids)

      for (let usersChunk of _.chunk(commenters, 10)) {
        let promises = usersChunk.map(async (user) => {
          return user.getCommentsTimelineIntId()
        })

        let commentsFeedsIntIds = await Promise.all(promises)
        actions.push(dbAdapter.insertPostIntoFeeds(commentsFeedsIntIds, post.id))
      }

      await Promise.all(actions)

      fixedUsers = _.uniq(fixedUsers.concat(likes).concat(commenters), 'id')
    }

    for (let usersChunk of _.chunk(fixedUsers, 10)) {
      let promises = usersChunk.map(async (user) => {
        let [riverId, commentsTimeline, likesTimeline] = await Promise.all([
          user.getRiverOfNewsTimelineIntId(),
          user.getCommentsTimeline(),
          user.getLikesTimeline()
        ])

        await commentsTimeline.mergeTo(riverId)
        await likesTimeline.mergeTo(riverId)
      })

      await Promise.all(promises)
    }
  }

  User.prototype.unsubscribeNonFriends = async function() {
    var subscriberIds = await this.getSubscriberIds()
    var timeline = await this.getPostsTimeline()

    // users that I'm not following are ex-followers now
    // var subscribers = await this.getSubscribers()
    // await Promise.all(subscribers.map(function(user) {
    //   // this is not friend, let's unsubscribe her before going to private
    //   if (subscriptionIds.indexOf(user.id) === -1) {
    //     return user.unsubscribeFrom(timeline.id, { likes: true, comments: true })
    //   }
    // }))

    // we need to review post by post as some strangers that are not
    // followers and friends could commented on or like my posts
    // let's find strangers first
    let posts = await timeline.getPosts(0, -1)

    let allUsers = []

    for (let post of posts) {
      let timelines = await post.getTimelines()
      let userPromises = timelines.map(timeline => timeline.getUser())
      let users = await Promise.all(userPromises)

      allUsers = _.uniq(allUsers.concat(users), 'id')
    }

    // and remove all private posts from all strangers timelines
    let users = _.filter(
      allUsers,
      user => (subscriberIds.indexOf(user.id) === -1 && user.id != this.id)
    )

    for (let chunk of _.chunk(users, 10)) {
      let actions = chunk.map(user => user.unsubscribeFrom(timeline.id, { likes: true, comments: true, skip: true }))
      await Promise.all(actions)
    }
  }

  User.prototype.updatePassword = async function(password, passwordConfirmation) {
    if (password.length === 0) {
      throw new Error('Password cannot be blank')
    } else if (password !== passwordConfirmation) {
      throw new Error("Passwords do not match")
    }

    try {
      let updatedAt = new Date().getTime()
      let payload = {
        updatedAt:      updatedAt.toString(),
        hashedPassword: await bcrypt.hashAsync(password, 10)
      }

      await dbAdapter.updateUser(this.id, payload)

      this.updatedAt = updatedAt
      this.hashedPassword = payload.hashedPassword
      return this
    } catch(e) {
      throw e //? hmmm?
    }
  }

  User.prototype.getAdministratorIds = async function() {
    return [this.id]
  }

  User.prototype.getAdministrators = async function() {
    return [this]
  }

  User.prototype.getMyDiscussionsTimeline = async function(params) {
<<<<<<< HEAD
    const [commentsId, likesId] = await Promise.all([this.getCommentsTimelineIntId(), this.getLikesTimelineIntId()])

    let myDiscussionsTimelineId = await this.getMyDiscussionsTimelineIntId()

    await dbAdapter.createMergedPostsTimeline(myDiscussionsTimelineId, commentsId, likesId)

    return dbAdapter.getTimelineByIntId(myDiscussionsTimelineId, params)
=======
    let myDiscussionsTimelineId = await this.getMyDiscussionsTimelineIntId()

    let feed = await dbAdapter.getTimelineByIntId(myDiscussionsTimelineId, params)
    feed.posts = await feed.getPosts(feed.offset, feed.limit)
    return feed
>>>>>>> ae8f984d
  }

  User.prototype.getGenericTimelineId = async function(name, params) {
    params = params || {}

    let timeline = await dbAdapter.getUserNamedFeed(this.id, name, params)

<<<<<<< HEAD
    if (timelineIds[name]) {
      params = params || {}
      timeline = await dbAdapter.getTimelineById(timelineIds[name], {
        offset: params.offset,
        limit: params.limit
      })
    } else {
      // TODO: remove after postgres
      timeline = new Timeline({
        name: name,
        userId: this.id
      })

      timeline = await timeline.create()
=======
    if (!timeline){
      console.log(`Timeline '${name}' not found for user`, this)         // eslint-disable-line no-console
      return null
>>>>>>> ae8f984d
    }

    return timeline.id
  }

  User.prototype.getGenericTimelineIntId = async function(name) {
    let timelineIds = await this.getTimelineIds()

    let timeline = await dbAdapter.getTimelineById(timelineIds[name])

    return timeline.intId
  }

  User.prototype.getGenericTimeline = async function(name, params) {
    let timelineId = await this[`get${name}TimelineId`](params)

    let timeline = await dbAdapter.getTimelineById(timelineId, params)
    timeline.posts = await timeline.getPosts(timeline.offset, timeline.limit)

    return timeline
  }

  User.prototype.getMyDiscussionsTimelineIntId = function() {
    return this.getGenericTimelineIntId('MyDiscussions')
  }

  User.prototype.getHidesTimelineId = function(params) {
    return this.getGenericTimelineId('Hides', params)
  }

  User.prototype.getHidesTimelineIntId = function(params) {
    return this.getGenericTimelineIntId('Hides', params)
  }

  User.prototype.getRiverOfNewsTimelineId = function(params) {
    return this.getGenericTimelineId('RiverOfNews', params)
  }

  User.prototype.getRiverOfNewsTimelineIntId = function(params) {
    return this.getGenericTimelineIntId('RiverOfNews', params)
  }

  User.prototype.getRiverOfNewsTimeline = async function(params) {
    let timelineId = await this.getRiverOfNewsTimelineId(params)
    let hidesTimelineIntId = await this.getHidesTimelineIntId(params)

    let riverOfNewsTimeline = await dbAdapter.getTimelineById(timelineId, params)
    let banIds = await this.getBanIds()
    let posts = await riverOfNewsTimeline.getPosts(riverOfNewsTimeline.offset,
                                                   riverOfNewsTimeline.limit)

    riverOfNewsTimeline.posts = await Promise.all(posts.map(async (post) => {
      let postInTimeline = _.includes(post.feedIntIds, hidesTimelineIntId)

      if (postInTimeline) {
        post.isHidden = true
      }

      return banIds.indexOf(post.userId) >= 0 ? null : post
    }))

    return riverOfNewsTimeline
  }

  User.prototype.getLikesTimelineId = function() {
    return this.getGenericTimelineId('Likes')
  }

  User.prototype.getLikesTimelineIntId = function() {
    return this.getGenericTimelineIntId('Likes')
  }

  User.prototype.getLikesTimeline = function(params) {
    return this.getGenericTimeline('Likes', params)
  }

  User.prototype.getPostsTimelineId = function() {
    return this.getGenericTimelineId('Posts')
  }

  User.prototype.getPostsTimelineIntId = function() {
    return this.getGenericTimelineIntId('Posts')
  }

  User.prototype.getPostsTimeline = function(params) {
    return this.getGenericTimeline('Posts', params)
  }

  User.prototype.getCommentsTimelineId = function() {
    return this.getGenericTimelineId('Comments')
  }

  User.prototype.getCommentsTimelineIntId = function() {
    return this.getGenericTimelineIntId('Comments')
  }

  User.prototype.getCommentsTimeline = function(params) {
    return this.getGenericTimeline('Comments', params)
  }

  User.prototype.getDirectsTimelineId = function() {
    return this.getGenericTimelineId('Directs')
  }

  User.prototype.getDirectsTimeline = function(params) {
    return this.getGenericTimeline('Directs', params)
  }

  User.prototype.getTimelineIds = async function() {
    let timelineIds = await dbAdapter.getUserTimelinesIds(this.id)
    return timelineIds || {}
  }

  User.prototype.getTimelines = async function(params) {
    const timelineIds = await this.getTimelineIds()
    const timelines = await dbAdapter.getTimelinesByIds(_.values(timelineIds), params)
    const timelinesOrder = ['RiverOfNews', 'Hides', 'Comments', 'Likes', 'Posts', 'Directs', 'MyDiscussions']
    const sortedTimelines = _.sortBy(timelines, (tl)=>{
      return _.indexOf(timelinesOrder, tl.name)
    })

    return sortedTimelines
  }

  User.prototype.getPublicTimelineIds = function() {
    return Promise.all([
      this.getCommentsTimelineId(),
      this.getLikesTimelineId(),
      this.getPostsTimelineId()
    ])
  }

<<<<<<< HEAD
=======
  User.prototype.getPublicTimelinesIntIds = function() {
    return dbAdapter.getUserNamedFeedsIntIds(this.id, ['Posts', 'Likes', 'Comments'])
  }

>>>>>>> ae8f984d
  /**
   * @return {Timeline[]}
   */
  User.prototype.getSubscriptions = async function() {
    this.subscriptions = await dbAdapter.getTimelinesByIntIds(this.subscribedFeedIds)
    return this.subscriptions
  }

  User.prototype.getFriendIds = async function() {
    var timelines = await this.getSubscriptions()
    timelines = _.filter(timelines, _.method('isPosts'))

    return timelines.map((timeline) => timeline.userId)
  }

  User.prototype.getFriends = async function() {
    var userIds = await this.getFriendIds()
    return await dbAdapter.getUsersByIds(userIds)
  }

  User.prototype.getSubscriberIds = async function() {
    let postsFeedIntId = await this.getPostsTimelineIntId()
    let timeline = await dbAdapter.getTimelineByIntId(postsFeedIntId)
    this.subscriberIds = await timeline.getSubscriberIds()

    return this.subscriberIds
  }

  User.prototype.getSubscribers = async function() {
    var subscriberIds = await this.getSubscriberIds()
    this.subscribers = await dbAdapter.getUsersByIds(subscriberIds)

    return this.subscribers
  }

  User.prototype.getBanIds = function() {
    return dbAdapter.getUserBansIds(this.id)
  }

  User.prototype.ban = async function(username) {
    const user = await dbAdapter.getUserByUsername(username)

    if (null === user) {
      throw new NotFoundException(`User "${username}" is not found`)
    }

    var promises = [
      user.unsubscribeFrom(await this.getPostsTimelineId()),
      dbAdapter.createUserBan(this.id, user.id),
      monitor.increment('users.bans')
    ]
    // reject if and only if there is a pending request
    var requestIds = await this.getSubscriptionRequestIds()
    if (requestIds.indexOf(user.id) >= 0)
      promises.push(this.rejectSubscriptionRequest(user.id))
    await Promise.all(promises)
    return 1
  }

  User.prototype.unban = async function(username) {
    const user = await dbAdapter.getUserByUsername(username)

    if (null === user) {
      throw new NotFoundException(`User "${username}" is not found`)
    }

    monitor.increment('users.unbans')
    return dbAdapter.deleteUserBan(this.id, user.id)
  }

  // Subscribe to user-owner of a given `timelineId`
  User.prototype.subscribeTo = async function(timelineId) {
    let timeline = await dbAdapter.getTimelineById(timelineId)
    let user = await dbAdapter.getFeedOwnerById(timeline.userId)

    if (user.username == this.username)
      throw new Error("Invalid")

    let timelineIds = await user.getPublicTimelineIds()
    let subscribedFeedsIntIds = await dbAdapter.subscribeUserToTimelines(timelineIds, this.id)

    await timeline.mergeTo(await this.getRiverOfNewsTimelineIntId())
<<<<<<< HEAD

    this.subscribedFeedIds = subscribedFeedsIntIds
=======

    this.subscribedFeedIds = subscribedFeedsIntIds

    await dbAdapter.statsSubscriptionCreated(this.id)
    await dbAdapter.statsSubscriberAdded(user.id)
>>>>>>> ae8f984d

    monitor.increment('users.subscriptions')

    return this
  }

  // Subscribe this user to `username`
  User.prototype.subscribeToUsername = async function(username) {
    const user = await dbAdapter.getFeedOwnerByUsername(username)

    if (null === user) {
      throw new NotFoundException(`Feed "${username}" is not found`)
    }

    var timelineId = await user.getPostsTimelineId()
    return this.subscribeTo(timelineId)
  }

  User.prototype.unsubscribeFrom = async function(timelineId, options = {}) {
    var timeline = await dbAdapter.getTimelineById(timelineId)
    var user = await dbAdapter.getFeedOwnerById(timeline.userId)
    let wasSubscribed = await dbAdapter.isUserSubscribedToTimeline(this.id, timelineId)

    // a user cannot unsubscribe from herself
    if (user.username == this.username)
      throw new Error("Invalid")

    let promises = []

    if (_.isUndefined(options.skip)) {
      // remove timelines from user's subscriptions
      let timelineIds = await user.getPublicTimelineIds()

      let subscribedFeedsIntIds = await dbAdapter.unsubscribeUserFromTimelines(timelineIds, this.id)
      this.subscribedFeedIds = subscribedFeedsIntIds
    }

    // remove all posts of The Timeline from user's River of News
    promises.push(timeline.unmerge(await this.getRiverOfNewsTimelineIntId()))

    // remove all posts of The Timeline from likes timeline of user
    if (options.likes)
      promises.push(timeline.unmerge(await this.getLikesTimelineIntId()))

    // remove all post of The Timeline from comments timeline of user
    if (options.comments)
      promises.push(timeline.unmerge(await this.getCommentsTimelineIntId()))

    await Promise.all(promises)

    if(wasSubscribed) {
      await dbAdapter.statsSubscriptionDeleted(this.id)
      await dbAdapter.statsSubscriberRemoved(user.id)
    }

    monitor.increment('users.unsubscriptions')

    return this
  }

  User.prototype.calculateStatsValues = async function() {
    let res
    try {
<<<<<<< HEAD
      res = await dbAdapter.getUserStats(this.id, this.subscribedFeedIds)
=======
      res = await dbAdapter.getUserStats(this.id)
>>>>>>> ae8f984d
    } catch (e) {
      res = { posts: 0, likes: 0, comments: 0, subscribers: 0, subscriptions: 0 }
    }

    return res
  }


  User.prototype.getStatistics = async function() {
    if (!this.statsValues){
      this.statsValues = await this.calculateStatsValues()
    }
    return this.statsValues
  }

  User.prototype.newComment = function(attrs) {
    attrs.userId = this.id
    monitor.increment('users.comments')
    return new Comment(attrs)
  }

  User.prototype.newAttachment = async function(attrs) {
    attrs.userId = this.id
    monitor.increment('users.attachments')
    return new Attachment(attrs)
  }

  User.prototype.updateProfilePicture = async function(file) {
    let image = promisifyAll(gm(file.path))

    let originalSize

    try {
      originalSize  = await image.sizeAsync()
    } catch (err) {
      throw new BadRequestException("Not an image file")
    }

    this.profilePictureUuid = uuid.v4()

    let sizes = [
      User.PROFILE_PICTURE_SIZE_LARGE,
      User.PROFILE_PICTURE_SIZE_MEDIUM
    ]

    let promises = sizes.map(size => this.saveProfilePictureWithSize(file.path, this.profilePictureUuid, originalSize, size))
    await Promise.all(promises)

    this.updatedAt = new Date().getTime()

    let payload = {
      'profilePictureUuid': this.profilePictureUuid,
      'updatedAt': this.updatedAt.toString()
    }

    return dbAdapter.updateUser(this.id, payload)
  }

  User.prototype.saveProfilePictureWithSize = async function(path, uuid, originalSize, size) {
    var image = promisifyAll(gm(path))
    var origWidth = originalSize.width
    var origHeight = originalSize.height
    var retinaSize = size * 2

    if (origWidth > origHeight) {
      var dx = origWidth - origHeight
      image = image.crop(origHeight, origHeight, dx / 2, 0)
    } else if (origHeight > origWidth) {
      var dy = origHeight - origWidth
      image = image.crop(origWidth, origWidth, 0, dy / 2)
    }

    image = image
      .resize(retinaSize, retinaSize)
      .profile(__dirname + '/../../lib/assets/sRGB_v4_ICC_preference.icc')
      .autoOrient()
      .quality(95)

    if (config.profilePictures.storage.type === 's3') {
      const tmpPictureFile = path + '.resized.' + size
      const destPictureFile = this.getProfilePictureFilename(uuid, size)

      await image.writeAsync(tmpPictureFile)
      await this.uploadToS3(tmpPictureFile, destPictureFile, config.profilePictures)

      return fs.unlinkAsync(tmpPictureFile)
    }

    var destPath = this.getProfilePicturePath(uuid, size)
    return image.writeAsync(destPath)
  }

  // Upload profile picture to the S3 bucket
  User.prototype.uploadToS3 = async function(sourceFile, destFile, subConfig) {
    const s3 = new aws.S3({
      'accessKeyId': subConfig.storage.accessKeyId || null,
      'secretAccessKey': subConfig.storage.secretAccessKey || null
    })
    const putObject = promisify(s3.putObject, {context: s3})
    await putObject({
      ACL: 'public-read',
      Bucket: subConfig.storage.bucket,
      Key: subConfig.path + destFile,
      Body: fs.createReadStream(sourceFile),
      ContentType: 'image/jpeg',
      ContentDisposition: 'inline'
    })
  }

  User.prototype.getProfilePicturePath = function(uuid, size) {
    return config.profilePictures.storage.rootDir + config.profilePictures.path + this.getProfilePictureFilename(uuid, size)
  }

  User.prototype.getProfilePictureFilename = function(uuid, size) {
    return uuid + "_" + size + ".jpg"
  }

  // used by serializer
  User.prototype.getProfilePictureLargeUrl = async function() {
    if (_.isEmpty(this.profilePictureUuid)) {
      return ''
    }

    return config.profilePictures.url
         + config.profilePictures.path
         + this.getProfilePictureFilename(this.profilePictureUuid, User.PROFILE_PICTURE_SIZE_LARGE)
  }

  // used by serializer
  User.prototype.getProfilePictureMediumUrl = async function() {
    if (_.isEmpty(this.profilePictureUuid)) {
      return ''
    }

    return config.profilePictures.url
         + config.profilePictures.path
         + this.getProfilePictureFilename(this.profilePictureUuid, User.PROFILE_PICTURE_SIZE_MEDIUM)
  }

  /**
   * Checks if the specified user can post to the timeline of this user.
   */
  User.prototype.validateCanPost = async function(postingUser) {
    // NOTE: when user is subscribed to another user she in fact is
    // subscribed to her posts timeline
    const [ timelineIdA, timelineIdB ] =
      await Promise.all([ postingUser.getPostsTimelineId(), this.getPostsTimelineId() ])

    const currentUserSubscribedToPostingUser = await dbAdapter.isUserSubscribedToTimeline(this.id, timelineIdA)
    const postingUserSubscribedToCurrentUser = await dbAdapter.isUserSubscribedToTimeline(postingUser.id, timelineIdB)

    if ((!currentUserSubscribedToPostingUser || !postingUserSubscribedToCurrentUser)
        && postingUser.username != this.username
    ) {
      throw new ForbiddenException("You can't send private messages to friends that are not mutual")
    }
  }

  User.prototype.updateLastActivityAt = async function() {
    if (!this.isUser()) {
      // update group lastActivity for all subscribers
      var updatedAt = new Date().getTime()
      let payload = {
        'updatedAt': updatedAt.toString()
      }
      await dbAdapter.updateUser(this.id, payload)
    }
  }

  User.prototype.sendSubscriptionRequest = async function(userId) {
    return await dbAdapter.createSubscriptionRequest(this.id, userId)
  }

  User.prototype.sendPrivateGroupSubscriptionRequest = async function(groupId) {
    return await dbAdapter.createSubscriptionRequest(this.id, groupId)
  }

  User.prototype.acceptSubscriptionRequest = async function(userId) {
    await dbAdapter.deleteSubscriptionRequest(this.id, userId)

    var timelineId = await this.getPostsTimelineId()

    var user = await dbAdapter.getUserById(userId)
    return user.subscribeTo(timelineId)
  }

  User.prototype.rejectSubscriptionRequest = async function(userId) {
    return await dbAdapter.deleteSubscriptionRequest(this.id, userId)
  }

  User.prototype.getPendingSubscriptionRequestIds = async function() {
    this.pendingSubscriptionRequestIds = await dbAdapter.getUserSubscriptionPendingRequestsIds(this.id)
    return this.pendingSubscriptionRequestIds
  }

  User.prototype.getPendingSubscriptionRequests = async function() {
    var pendingSubscriptionRequestIds = await this.getPendingSubscriptionRequestIds()
    return await dbAdapter.getUsersByIds(pendingSubscriptionRequestIds)
  }

  User.prototype.getSubscriptionRequestIds = async function() {
    return await dbAdapter.getUserSubscriptionRequestsIds(this.id)
  }

  User.prototype.getSubscriptionRequests = async function() {
    var subscriptionRequestIds = await this.getSubscriptionRequestIds()
    return await dbAdapter.getUsersByIds(subscriptionRequestIds)
  }

  User.prototype.getFollowedGroups = async function () {
    const timelinesIds = await dbAdapter.getUserSubscriptionsIds(this.id)
    if (timelinesIds.length === 0)
      return []

    const timelines = await dbAdapter.getTimelinesByIds(timelinesIds)
    if (timelines.length === 0)
      return []

    const timelineOwnerIds = _(timelines).map('userId').uniq().value()
    if (timelineOwnerIds.length === 0)
      return []

    const timelineOwners = await dbAdapter.getFeedOwnersByIds(timelineOwnerIds)
    if (timelineOwners.length === 0)
      return []

    let followedGroups = timelineOwners.filter((owner) => {
      return 'group' === owner.type
    })

    return followedGroups
  }

  User.prototype.getManagedGroups = async function () {
    const followedGroups = await this.getFollowedGroups()
    const currentUserId  = this.id

    let promises = followedGroups.map( async (group)=>{
      const adminIds = await group.getAdministratorIds()
      if (adminIds.indexOf(currentUserId) !== -1) {
        return group
      }
      return null
    })

    let managedGroups = await Promise.all(promises)
    return _.compact(managedGroups)
  }

  User.prototype.pendingPrivateGroupSubscriptionRequests = async function () {
    const managedGroups = await this.getManagedGroups()

    let promises = managedGroups.map(async (group)=>{
      let unconfirmedFollowerIds = await group.getSubscriptionRequestIds()
      return unconfirmedFollowerIds.length > 0
    })

    return _.some((await Promise.all(promises)), Boolean)
  }

  User.prototype.getPendingGroupRequests = function () {
    return this.pendingPrivateGroupSubscriptionRequests()
  }

  return User
}<|MERGE_RESOLUTION|>--- conflicted
+++ resolved
@@ -13,11 +13,7 @@
 
 import { load as configLoader } from "../../config/config"
 import { BadRequestException, ForbiddenException, NotFoundException, ValidationException } from '../support/exceptions'
-<<<<<<< HEAD
-import { Attachment, Comment, Post, Timeline } from '../models'
-=======
 import { Attachment, Comment, Post } from '../models'
->>>>>>> ae8f984d
 
 
 promisifyAll(bcrypt)
@@ -387,15 +383,9 @@
     if (_.intersection(_.keys(payload), changeableKeys).length > 0) {
       let preparedPayload = payload
       payload.updatedAt = new Date().getTime()
-<<<<<<< HEAD
 
       preparedPayload.updatedAt = payload.updatedAt.toString()
 
-=======
-
-      preparedPayload.updatedAt = payload.updatedAt.toString()
-
->>>>>>> ae8f984d
       if (_.has(payload, 'frontendPreferences')){
         preparedPayload.frontendPreferences = JSON.stringify(payload.frontendPreferences)
       }
@@ -541,21 +531,11 @@
   }
 
   User.prototype.getMyDiscussionsTimeline = async function(params) {
-<<<<<<< HEAD
-    const [commentsId, likesId] = await Promise.all([this.getCommentsTimelineIntId(), this.getLikesTimelineIntId()])
-
-    let myDiscussionsTimelineId = await this.getMyDiscussionsTimelineIntId()
-
-    await dbAdapter.createMergedPostsTimeline(myDiscussionsTimelineId, commentsId, likesId)
-
-    return dbAdapter.getTimelineByIntId(myDiscussionsTimelineId, params)
-=======
     let myDiscussionsTimelineId = await this.getMyDiscussionsTimelineIntId()
 
     let feed = await dbAdapter.getTimelineByIntId(myDiscussionsTimelineId, params)
     feed.posts = await feed.getPosts(feed.offset, feed.limit)
     return feed
->>>>>>> ae8f984d
   }
 
   User.prototype.getGenericTimelineId = async function(name, params) {
@@ -563,26 +543,9 @@
 
     let timeline = await dbAdapter.getUserNamedFeed(this.id, name, params)
 
-<<<<<<< HEAD
-    if (timelineIds[name]) {
-      params = params || {}
-      timeline = await dbAdapter.getTimelineById(timelineIds[name], {
-        offset: params.offset,
-        limit: params.limit
-      })
-    } else {
-      // TODO: remove after postgres
-      timeline = new Timeline({
-        name: name,
-        userId: this.id
-      })
-
-      timeline = await timeline.create()
-=======
     if (!timeline){
       console.log(`Timeline '${name}' not found for user`, this)         // eslint-disable-line no-console
       return null
->>>>>>> ae8f984d
     }
 
     return timeline.id
@@ -715,13 +678,10 @@
     ])
   }
 
-<<<<<<< HEAD
-=======
   User.prototype.getPublicTimelinesIntIds = function() {
     return dbAdapter.getUserNamedFeedsIntIds(this.id, ['Posts', 'Likes', 'Comments'])
   }
 
->>>>>>> ae8f984d
   /**
    * @return {Timeline[]}
    */
@@ -804,16 +764,11 @@
     let subscribedFeedsIntIds = await dbAdapter.subscribeUserToTimelines(timelineIds, this.id)
 
     await timeline.mergeTo(await this.getRiverOfNewsTimelineIntId())
-<<<<<<< HEAD
-
-    this.subscribedFeedIds = subscribedFeedsIntIds
-=======
 
     this.subscribedFeedIds = subscribedFeedsIntIds
 
     await dbAdapter.statsSubscriptionCreated(this.id)
     await dbAdapter.statsSubscriberAdded(user.id)
->>>>>>> ae8f984d
 
     monitor.increment('users.subscriptions')
 
@@ -877,11 +832,7 @@
   User.prototype.calculateStatsValues = async function() {
     let res
     try {
-<<<<<<< HEAD
-      res = await dbAdapter.getUserStats(this.id, this.subscribedFeedIds)
-=======
       res = await dbAdapter.getUserStats(this.id)
->>>>>>> ae8f984d
     } catch (e) {
       res = { posts: 0, likes: 0, comments: 0, subscribers: 0, subscriptions: 0 }
     }
