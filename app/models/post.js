--- conflicted
+++ resolved
@@ -86,11 +86,7 @@
     this.feedIntIds = await dbAdapter.getTimelinesIntIdsByUUIDs(this.timelineIds)
     this.destinationFeedIds = this.feedIntIds
     // save post to the database
-<<<<<<< HEAD
-    this.id = await dbAdapter.createPost(payload, this.timelineIds)
-=======
     this.id = await dbAdapter.createPost(payload, this.feedIntIds)
->>>>>>> c2dfc7e6
 
     // save nested resources
     await this.linkAttachments()
@@ -156,14 +152,7 @@
     await Promise.all(comments.map(comment => comment.destroy()))
 
     const timelineIds = await this.getTimelineIds()
-<<<<<<< HEAD
-    await Promise.all(timelineIds.map(async (timelineId) => {
-      await dbAdapter.withdrawPostFromTimeline(timelineId, this.id)
-    }))
-
-=======
     await dbAdapter.withdrawPostFromFeeds(this.feedIntIds, this.id)
->>>>>>> c2dfc7e6
     await dbAdapter.deletePost(this.id)
 
     await pubSub.destroyPost(this.id, timelineIds)
@@ -284,11 +273,7 @@
     const theUser = await dbAdapter.getUserById(userId)
     const hidesTimelineId = await theUser.getHidesTimelineIntId()
 
-<<<<<<< HEAD
-    await dbAdapter.insertPostIntoTimeline(hidesTimelineId, this.id)
-=======
     await dbAdapter.insertPostIntoFeeds([hidesTimelineId], this.id)
->>>>>>> c2dfc7e6
 
     await pubSub.hidePost(theUser.id, this.id)
   }
@@ -297,11 +282,7 @@
     const theUser = await dbAdapter.getUserById(userId)
     const hidesTimelineId = await theUser.getHidesTimelineIntId()
 
-<<<<<<< HEAD
-    await dbAdapter.withdrawPostFromTimeline(hidesTimelineId, this.id)
-=======
     await dbAdapter.withdrawPostFromFeeds([hidesTimelineId], this.id)
->>>>>>> c2dfc7e6
 
     await pubSub.unhidePost(theUser.id, this.id)
   }
@@ -353,31 +334,15 @@
     let visibleCommentsIds = commentsIds
     let visibleComments = comments
     if (length > this.maxComments && length > 3 && this.maxComments != 'all') {
-<<<<<<< HEAD
-      // `lrange smth 0 0` means "get elements from 0-th to 0-th" (that will be 1 element)
-      // if `maxComments` is larger than 2, we'll have more comment ids from the beginning of list
-      let commentIds = await dbAdapter.getPostFirstNCommentsIds(this.id, this.maxComments - 1)
-      // `lrange smth -1 -1` means "get elements from last to last" (that will be 1 element too)
-      let moreCommentIds = await dbAdapter.getPostLastCommentId(this.id)
-=======
->>>>>>> c2dfc7e6
 
       let firstNCommentIds = commentsIds.slice(0, this.maxComments - 1)
       let firstNComments   = comments.slice(0, this.maxComments - 1)
       let lastCommentId = _.last(commentsIds)
       let lastComment   = _.last(comments)
 
-<<<<<<< HEAD
-      return this.commentIds
-    } else {  // eslint-disable-line no-else-return
-      // get ALL comment ids
-      this.commentIds = await dbAdapter.getAllPostCommentsIds(this.id)
-      return this.commentIds
-=======
       this.omittedComments = length - this.maxComments
       visibleCommentsIds = firstNCommentIds.concat(lastCommentId)
       visibleComments = firstNComments.concat(lastComment)
->>>>>>> c2dfc7e6
     }
 
     this.commentIds = visibleCommentsIds
@@ -452,17 +417,8 @@
   }
 
   Post.prototype.getLikeIds = async function() {
-<<<<<<< HEAD
-    const omittedLikes = await this.getOmittedLikes()
-
-    let likeIds = await dbAdapter.getPostLikesRange(this.id, omittedLikes)
-
-    if (omittedLikes > 0) {
-      const hasUserLikedPost = await dbAdapter.hasUserLikedPost(this.currentUser, this.id)
-=======
     const omittedLikesCount = await this.getOmittedLikes()
     let likedUsersIds = await dbAdapter.getPostLikedUsersIds(this.id)
->>>>>>> c2dfc7e6
 
     likedUsersIds = likedUsersIds.sort((a, b) => {
       if (a == this.currentUser)
@@ -575,11 +531,7 @@
     let timelineId = await user.getLikesTimelineIntId()
     let promises = [
             dbAdapter.removeUserPostLike(this.id, userId),
-<<<<<<< HEAD
-            dbAdapter.withdrawPostFromTimeline(timelineId, this.id)
-=======
             dbAdapter.withdrawPostFromFeeds([timelineId], this.id)
->>>>>>> c2dfc7e6
           ]
     await Promise.all(promises)
     await pubSub.removeLike(this.id, userId)
