--- conflicted
+++ resolved
@@ -701,14 +701,8 @@
   Post.prototype.addLike = async function(user) {
     await user.validateCanLikePost(this)
 
-<<<<<<< HEAD
     var timer = monitor.timer('posts.likes.time')
-    let subscriberIds = await user.getSubscriberIds()
-    let bannedIds = await user.getBanIds()
-    let timelines = await this.getLikesFriendOfFriendTimelines(user)
-=======
     let timelineIds = await this.getPostedToIds()
->>>>>>> b31a7e41
 
     // only subscribers are allowed to read direct posts
     if (!await this.isStrictlyDirect()) {
