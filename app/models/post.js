import monitor from 'monitor-dog'
import GraphemeBreaker from 'grapheme-breaker'
import _ from 'lodash'

import { Timeline, PubSub as pubSub } from '../models'


export function addModel(dbAdapter) {
  /**
   * @constructor
   */
  var Post = function(params) {
    this.id               = params.id
    this.body             = params.body
    this.attachments      = params.attachments
    this.userId           = params.userId
    this.timelineIds      = params.timelineIds
    this.currentUser      = params.currentUser
    this.commentsDisabled = params.commentsDisabled
    this.feedIntIds       = params.feedIntIds || []
    this.destinationFeedIds = params.destinationFeedIds || []
<<<<<<< HEAD
=======
    this.commentsCount    = params.commentsCount
    this.likesCount       = params.likesCount
>>>>>>> ae8f984d

    if (parseInt(params.createdAt, 10)) {
      this.createdAt = params.createdAt
    }

    if (parseInt(params.updatedAt, 10)) {
      this.updatedAt = params.updatedAt
    }

    if (params.maxComments != 'all') {
      this.maxComments = parseInt(params.maxComments, 10) || 2
    } else {
      this.maxComments = params.maxComments
    }

    if (params.maxLikes !== 'all') {
      this.maxLikes = parseInt(params.maxLikes, 10) || 3
    } else {
      this.maxLikes = params.maxLikes
    }
  }

  Post.className = Post
  Post.namespace = "post"

  Object.defineProperty(Post.prototype, 'body', {
    get: function() { return this.body_ },
    set: function(newValue) {
      newValue ? this.body_ = newValue.trim() : this.body_ = ''
    }
  })

  Post.prototype.validate = async function() {
    const valid = this.body
               && this.body.length > 0
               && this.userId
               && this.userId.length > 0

    if (!valid) {
      throw new Error("Post text must not be empty")
    }

    const len = GraphemeBreaker.countBreaks(this.body)

    if (len > 1500) {
      throw new Error("Maximum post-length is 1500 graphemes")
    }
  }

  Post.prototype.create = async function() {
    this.createdAt = new Date().getTime()
    this.updatedAt = new Date().getTime()

    await this.validate()

    var timer = monitor.timer('posts.create-time')

    let payload = {
      'body': this.body,
      'userId': this.userId,
      'createdAt': this.createdAt.toString(),
      'updatedAt': this.updatedAt.toString(),
      'commentsDisabled': this.commentsDisabled
    }
    this.feedIntIds = await dbAdapter.getTimelinesIntIdsByUUIDs(this.timelineIds)
<<<<<<< HEAD
    this.destinationFeedIds = this.feedIntIds
=======
    this.destinationFeedIds = this.feedIntIds.slice()
>>>>>>> ae8f984d
    // save post to the database
    this.id = await dbAdapter.createPost(payload, this.feedIntIds)

    // save nested resources
    await this.linkAttachments()

    await Timeline.publishPost(this)
<<<<<<< HEAD
=======

    await dbAdapter.statsPostCreated(this.userId)
>>>>>>> ae8f984d

    timer.stop()
    monitor.increment('posts.creates')

    return this
  }

  Post.prototype.update = async function(params) {
    // Reflect post changes and validate
    this.updatedAt = new Date().getTime()
    this.body = params.body
    await this.validate()

    // Calculate changes in attachments
    let oldAttachments = await this.getAttachmentIds() || []
    let newAttachments = params.attachments || []
    let addedAttachments = newAttachments.filter(i => oldAttachments.indexOf(i) < 0)
    let removedAttachments = oldAttachments.filter(i => newAttachments.indexOf(i) < 0)

    // Update post body in DB
    let payload = {
      'body':      this.body,
      'updatedAt': this.updatedAt.toString()
    }
    await dbAdapter.updatePost(this.id, payload)

    // Update post attachments in DB
    await Promise.all([
      this.linkAttachments(addedAttachments),
      this.unlinkAttachments(removedAttachments)
    ])

    // Finally, publish changes
    await pubSub.updatePost(this.id)

    return this
  }

  Post.prototype.setCommentsDisabled = async function(newValue) {
    // Reflect post changes
    this.commentsDisabled = newValue

    // Update post body in DB
    let payload = {
      'commentsDisabled': this.commentsDisabled
    }
    await dbAdapter.updatePost(this.id, payload)

    // Finally, publish changes
    await pubSub.updatePost(this.id)

    return this
  }

  Post.prototype.destroy = async function() {
    // remove all comments
    const comments = await this.getComments()
    await Promise.all(comments.map(comment => comment.destroy()))

    const timelineIds = await this.getTimelineIds()
    await dbAdapter.withdrawPostFromFeeds(this.feedIntIds, this.id)
    await dbAdapter.deletePost(this.id)

    await pubSub.destroyPost(this.id, timelineIds)

<<<<<<< HEAD
=======
    await dbAdapter.statsPostDeleted(this.userId)

>>>>>>> ae8f984d
    monitor.increment('posts.destroys')
  }

  Post.prototype.getCreatedBy = function() {
    return dbAdapter.getUserById(this.userId)
  }

  Post.prototype.getSubscribedTimelineIds = async function(groupOnly) {
    if (typeof groupOnly === 'undefined')
      groupOnly = false

    let feed = await dbAdapter.getFeedOwnerById(this.userId)

    let feeds = [feed.getRiverOfNewsTimelineId()]
    if (!groupOnly)
      feeds.push(feed.getPostsTimelineId())

    let timelineIds = await Promise.all(feeds)
    let newTimelineIds = await this.getTimelineIds()

    timelineIds = timelineIds.concat(newTimelineIds)
    return _.uniq(timelineIds)
  }

  Post.prototype.getSubscribedTimelines = async function() {
    var timelineIds = await this.getSubscribedTimelineIds()
    this.subscribedTimelines = await dbAdapter.getTimelinesByIds(timelineIds)

    return this.subscribedTimelines
  }

  Post.prototype.getTimelineIds = async function() {
    var timelineIds = await dbAdapter.getPostUsagesInTimelines(this.id)
    this.timelineIds = timelineIds || []
    return this.timelineIds
  }

  Post.prototype.getTimelines = async function() {
    this.timelines = await dbAdapter.getTimelinesByIntIds(this.feedIntIds)

    return this.timelines
  }

  Post.prototype.getPostedToIds = async function() {
<<<<<<< HEAD
    let timelineIds = await dbAdapter.getTimelinesUUIDsByIntIds(this.destination_feed_ids)
=======
    let timelineIds = await dbAdapter.getTimelinesUUIDsByIntIds(this.destinationFeedIds)
>>>>>>> ae8f984d
    this.timelineIds = timelineIds || []
    return this.timelineIds
  }

  Post.prototype.getPostedTo = async function() {
    this.postedTo = await dbAdapter.getTimelinesByIntIds(this.destinationFeedIds)

    return this.postedTo
  }

  Post.prototype.getGenericFriendOfFriendTimelineIntIds = async function(user, type) {
    let timelineIntIds = []

    let userTimelineIntId = await user['get' + type + 'TimelineIntId']()
    let timeline = await dbAdapter.getTimelineByIntId(userTimelineIntId)
    timelineIntIds.push(userTimelineIntId)

    let timelines = await dbAdapter.getTimelinesByIntIds(this.destinationFeedIds)
    let timelineOwners = await dbAdapter.getFeedOwnersByIds(timelines.map(tl => tl.userId))

    // Adds the specified post to River of News if and only if
    // that post has been published to user's Post timeline,
    // otherwise this post will stay in group(s) timelines
    let groupOnly = true

    if (_.any(timelineOwners.map((owner) => owner.isUser()))) {
      groupOnly = false

      let subscribersIds = await timeline.getSubscriberIds()
      let subscribersRiversOfNewsIntIds = await dbAdapter.getUsersNamedFeedsIntIds(subscribersIds, ['RiverOfNews'])
      timelineIntIds.push(subscribersRiversOfNewsIntIds)
    }

    let postAuthor = await dbAdapter.getFeedOwnerById(this.userId)
    timelineIntIds.push(await postAuthor.getRiverOfNewsTimelineIntId())

    if (!groupOnly) {
      timelineIntIds.push(await postAuthor.getPostsTimelineIntId())
    }

    timelineIntIds.push(await user.getRiverOfNewsTimelineIntId())
    timelineIntIds.push(this.feedIntIds)
    timelineIntIds = _.uniq(_.flatten(timelineIntIds))

    return timelineIntIds
  }

  Post.prototype.getLikesFriendOfFriendTimelineIntIds = function(user) {
    return this.getGenericFriendOfFriendTimelineIntIds(user, 'Likes')
  }

  Post.prototype.getCommentsFriendOfFriendTimelineIntIds = function(user) {
    return this.getGenericFriendOfFriendTimelineIntIds(user, 'Comments')
  }

  Post.prototype.hide = async function(userId) {
    const theUser = await dbAdapter.getUserById(userId)
    const hidesTimelineId = await theUser.getHidesTimelineIntId()

    await dbAdapter.insertPostIntoFeeds([hidesTimelineId], this.id)

    await pubSub.hidePost(theUser.id, this.id)
  }

  Post.prototype.unhide = async function(userId) {
    const theUser = await dbAdapter.getUserById(userId)
    const hidesTimelineId = await theUser.getHidesTimelineIntId()

    await dbAdapter.withdrawPostFromFeeds([hidesTimelineId], this.id)

    await pubSub.unhidePost(theUser.id, this.id)
  }

  Post.prototype.addComment = async function(comment) {
    let user = await dbAdapter.getUserById(comment.userId)

    let timelineIntIds = this.destinationFeedIds.slice()

    // only subscribers are allowed to read direct posts
    if (!await this.isStrictlyDirect()) {
      let moreTimelineIntIds = await this.getCommentsFriendOfFriendTimelineIntIds(user)
      timelineIntIds.push(...moreTimelineIntIds)

      timelineIntIds = _.uniq(timelineIntIds)
    }

    let timelines = await dbAdapter.getTimelinesByIntIds(timelineIntIds)

    // no need to post updates to rivers of banned users
    let bannedIds = await user.getBanIds()
    timelines = timelines.filter((timeline) => !(timeline.userId in bannedIds))

<<<<<<< HEAD
    let promises = timelines.map((timeline) => timeline.updatePost(this.id))

    await Promise.all(promises)
=======
    await this.publishChangesToFeeds(timelines, false)
>>>>>>> ae8f984d

    return timelines
  }

  Post.prototype.publishChangesToFeeds = async function(timelines, isLikeAction = false){
    let feedsIntIds = timelines.map((t)=> t.intId)
    let insertIntoFeedIds = _.difference(feedsIntIds, this.feedIntIds)
    let timelineOwnersIds = timelines.map((t)=> t.userId)
    let riversOfNewsOwners = timelines.map((t)=> {
      if (t.isRiverOfNews() && _.includes(insertIntoFeedIds, t.intId)){
        return t.userId
      }
      return null
    })

    riversOfNewsOwners = _.compact(riversOfNewsOwners)

    if (insertIntoFeedIds.length > 0) {
      await dbAdapter.insertPostIntoFeeds(insertIntoFeedIds, this.id)
    }

    if (isLikeAction) {
      if (insertIntoFeedIds.length == 0) {
        // For the time being, like does not bump post if it is already present in timeline
        return
      }

      let promises = riversOfNewsOwners.map((ownerId)=> dbAdapter.createLocalBump(this.id, ownerId))
      await Promise.all(promises)

      return
    }

    let currentTime = new Date().getTime()
    await dbAdapter.setPostUpdatedAt(this.id, currentTime)

    let promises = timelineOwnersIds.map(async (ownerId)=> {
      const feedOwner = await dbAdapter.getFeedOwnerById(ownerId)
      return feedOwner.updateLastActivityAt()
    })
    await Promise.all(promises)
  }

  Post.prototype.getOmittedComments = async function() {
    let length = this.commentsCount
    if (length == null) {
      length = await dbAdapter.getPostCommentsCount(this.id)
    }

    if (length > this.maxComments && length > 3 && this.maxComments != 'all') {
      this.omittedComments = length - this.maxComments
      return this.omittedComments
    }

    return 0
  }

  Post.prototype.getPostComments = async function() {
<<<<<<< HEAD
    const comments = await dbAdapter.getAllPostComments(this.id)
=======
    const comments = await dbAdapter.getAllPostCommentsWithoutBannedUsers(this.id, this.currentUser)
>>>>>>> ae8f984d
    const commentsIds = comments.map((cmt)=>{
      return cmt.id
    })

    const length = comments.length
    let visibleCommentsIds = commentsIds
    let visibleComments = comments
    if (length > this.maxComments && length > 3 && this.maxComments != 'all') {

      let firstNCommentIds = commentsIds.slice(0, this.maxComments - 1)
      let firstNComments   = comments.slice(0, this.maxComments - 1)
      let lastCommentId = _.last(commentsIds)
      let lastComment   = _.last(comments)

      this.omittedComments = length - this.maxComments
      visibleCommentsIds = firstNCommentIds.concat(lastCommentId)
      visibleComments = firstNComments.concat(lastComment)
    }

    this.commentIds = visibleCommentsIds
    return visibleComments
  }

  Post.prototype.getComments = async function() {
<<<<<<< HEAD
    let banIds = []

    if (this.currentUser) {
      let user = await dbAdapter.getUserById(this.currentUser)
      if (user)
        banIds = await user.getBanIds()
    }

    let comments = await this.getPostComments()

    this.comments = comments.filter(comment => (banIds.indexOf(comment.userId) === -1))
=======
    this.comments = await this.getPostComments()
>>>>>>> ae8f984d

    return this.comments
  }

  Post.prototype.linkAttachments = async function(attachmentList) {
    const attachmentIds = attachmentList || this.attachments || []
    const attachments = await dbAdapter.getAttachmentsByIds(attachmentIds)

    const attachmentPromises = attachments.filter((attachment) => {
      // Filter out invalid attachments
      return attachment.fileSize !== undefined
    }).map((attachment) => {
      if (this.attachments) {
        const pos = this.attachments.indexOf(attachment.id)

        if (pos < 0) {
          this.attachments.push(attachment)
        } else {
          this.attachments[pos] = attachment
        }
      }

      // Update connections in DB

      return dbAdapter.linkAttachmentToPost(attachment.id, this.id)
    })

    await Promise.all(attachmentPromises)
  }

  Post.prototype.unlinkAttachments = async function(attachmentList) {
    const attachmentIds = attachmentList || []
    const attachments = await dbAdapter.getAttachmentsByIds(attachmentIds)

    const attachmentPromises = attachments.map((attachment) => {
      // should we modify `this.attachments` here?

      // Update connections in DB
      return dbAdapter.unlinkAttachmentFromPost(attachment.id, this.id)
    })

    await Promise.all(attachmentPromises)
  }

  Post.prototype.getAttachmentIds = async function() {
    this.attachmentIds = await dbAdapter.getPostAttachments(this.id)
    return this.attachmentIds
  }

  Post.prototype.getAttachments = async function() {
    this.attachments = await dbAdapter.getAttachmentsOfPost(this.id)

    return this.attachments
  }

  Post.prototype.getLikeIds = async function() {
    const omittedLikesCount = await this.getOmittedLikes()
<<<<<<< HEAD
    let likedUsersIds = await dbAdapter.getPostLikedUsersIds(this.id)
=======
    let likedUsersIds = await dbAdapter.getPostLikersIdsWithoutBannedUsers(this.id, this.currentUser)
>>>>>>> ae8f984d

    likedUsersIds = likedUsersIds.sort((a, b) => {
      if (a == this.currentUser)
        return -1

      if (b == this.currentUser)
        return 1

      return 0
    })
    likedUsersIds.splice(likedUsersIds.length - omittedLikesCount, omittedLikesCount)
    return likedUsersIds
  }

  Post.prototype.getOmittedLikes = async function() {
    let length = this.likesCount
    if (length == null){
      length = await dbAdapter.getPostLikesCount(this.id)
    }

    if (this.maxLikes !== 'all') {
      const threshold = this.maxLikes + 1

      if (length > threshold) {
        return length - this.maxLikes
      }
    }

    return 0
  }

  Post.prototype.getLikes = async function() {
    let userIds = await this.getLikeIds()

    let users = await dbAdapter.getUsersByIds(userIds)

    // filter non-existant likers
    this.likes = users.filter(Boolean)

    return this.likes
  }

  Post.prototype.isPrivate = async function() {
    var timelines = await this.getPostedTo()

    var arr = timelines.map(async (timeline) => {
      if (timeline.isDirects())
        return true

      let owner = await dbAdapter.getUserById(timeline.userId)

      return (owner.isPrivate === '1')
    })

    // one public timeline is enough
    return _.every(await Promise.all(arr))
  }

  Post.prototype.isStrictlyDirect = async function() {
    let timelines = await this.getPostedTo()
    let flags = timelines.map((timeline) => timeline.isDirects())

    // one non-direct timeline is enough
    return _.every(flags)
  }

  Post.prototype.addLike = async function(user) {
<<<<<<< HEAD
=======
    let relevantPostState = await dbAdapter.getPostById(this.id)
    this.feedIntIds = relevantPostState.feedIntIds
    this.destinationFeedIds = relevantPostState.destinationFeedIds
>>>>>>> ae8f984d

    var timer = monitor.timer('posts.likes.time')
    let timelineIntIds = this.destinationFeedIds.slice()

    // only subscribers are allowed to read direct posts
    if (!await this.isStrictlyDirect()) {
      let moreTimelineIntIds = await this.getLikesFriendOfFriendTimelineIntIds(user)
      timelineIntIds.push(...moreTimelineIntIds)

      timelineIntIds = _.uniq(timelineIntIds)
    }

    let timelines = await dbAdapter.getTimelinesByIntIds(timelineIntIds)

    // no need to post updates to rivers of banned users
    let bannedIds = await user.getBanIds()
    timelines = timelines.filter((timeline) => !(timeline.userId in bannedIds))

    await this.publishChangesToFeeds(timelines, true)

    await dbAdapter.createUserPostLike(this.id, user.id)

    timer.stop()
    monitor.increment('posts.likes')
    monitor.increment('posts.reactions')

    return timelines
  }

  Post.prototype.removeLike = async function(userId) {
    let user = await dbAdapter.getUserById(userId)
    var timer = monitor.timer('posts.unlikes.time')
    let timelineId = await user.getLikesTimelineIntId()
    let promises = [
            dbAdapter.removeUserPostLike(this.id, userId),
            dbAdapter.withdrawPostFromFeeds([timelineId], this.id)
          ]
    await Promise.all(promises)
    await pubSub.removeLike(this.id, userId)

    timer.stop()
    monitor.increment('posts.unlikes')
    monitor.increment('posts.unreactions')

    return true
  }

  Post.prototype.isBannedFor = async function(userId) {
    const user = await dbAdapter.getUserById(userId)
    const banIds = await user.getBanIds()

    const index = banIds.indexOf(this.userId)
    return index >= 0
  }

  Post.prototype.isHiddenIn = async function(timeline) {
    // hides are applicable only to river
    if (!(timeline.isRiverOfNews() || timeline.isHides()))
      return false

    let owner = await timeline.getUser()
    let hidesTimelineIntId = await owner.getHidesTimelineIntId()

    return dbAdapter.isPostPresentInTimeline(hidesTimelineIntId, this.id)
  }

  Post.prototype.canShow = async function(userId) {
    var timelines = await this.getPostedTo()

    var arr = await Promise.all(timelines.map(async function(timeline) {
      // owner can read her posts
      if (timeline.userId === userId)
        return true

      // if post is already in user's feed then she can read it
      if (timeline.isDirects())
        return timeline.userId === userId

      // this is a public feed, anyone can read public posts, this is
      // a free country
      var user = await timeline.getUser()
      if (user.isPrivate !== '1')
        return true

      // otherwise user can view post if and only if she is subscriber
      var userIds = await timeline.getSubscriberIds()
      return userIds.indexOf(userId) >= 0
    }))

    return _.reduce(arr, function(acc, x) { return acc || x }, false)
  }

  return Post
}<|MERGE_RESOLUTION|>--- conflicted
+++ resolved
@@ -19,11 +19,8 @@
     this.commentsDisabled = params.commentsDisabled
     this.feedIntIds       = params.feedIntIds || []
     this.destinationFeedIds = params.destinationFeedIds || []
-<<<<<<< HEAD
-=======
     this.commentsCount    = params.commentsCount
     this.likesCount       = params.likesCount
->>>>>>> ae8f984d
 
     if (parseInt(params.createdAt, 10)) {
       this.createdAt = params.createdAt
@@ -89,11 +86,7 @@
       'commentsDisabled': this.commentsDisabled
     }
     this.feedIntIds = await dbAdapter.getTimelinesIntIdsByUUIDs(this.timelineIds)
-<<<<<<< HEAD
-    this.destinationFeedIds = this.feedIntIds
-=======
     this.destinationFeedIds = this.feedIntIds.slice()
->>>>>>> ae8f984d
     // save post to the database
     this.id = await dbAdapter.createPost(payload, this.feedIntIds)
 
@@ -101,11 +94,8 @@
     await this.linkAttachments()
 
     await Timeline.publishPost(this)
-<<<<<<< HEAD
-=======
 
     await dbAdapter.statsPostCreated(this.userId)
->>>>>>> ae8f984d
 
     timer.stop()
     monitor.increment('posts.creates')
@@ -171,11 +161,8 @@
 
     await pubSub.destroyPost(this.id, timelineIds)
 
-<<<<<<< HEAD
-=======
     await dbAdapter.statsPostDeleted(this.userId)
 
->>>>>>> ae8f984d
     monitor.increment('posts.destroys')
   }
 
@@ -220,11 +207,7 @@
   }
 
   Post.prototype.getPostedToIds = async function() {
-<<<<<<< HEAD
-    let timelineIds = await dbAdapter.getTimelinesUUIDsByIntIds(this.destination_feed_ids)
-=======
     let timelineIds = await dbAdapter.getTimelinesUUIDsByIntIds(this.destinationFeedIds)
->>>>>>> ae8f984d
     this.timelineIds = timelineIds || []
     return this.timelineIds
   }
@@ -317,13 +300,7 @@
     let bannedIds = await user.getBanIds()
     timelines = timelines.filter((timeline) => !(timeline.userId in bannedIds))
 
-<<<<<<< HEAD
-    let promises = timelines.map((timeline) => timeline.updatePost(this.id))
-
-    await Promise.all(promises)
-=======
     await this.publishChangesToFeeds(timelines, false)
->>>>>>> ae8f984d
 
     return timelines
   }
@@ -382,11 +359,7 @@
   }
 
   Post.prototype.getPostComments = async function() {
-<<<<<<< HEAD
-    const comments = await dbAdapter.getAllPostComments(this.id)
-=======
     const comments = await dbAdapter.getAllPostCommentsWithoutBannedUsers(this.id, this.currentUser)
->>>>>>> ae8f984d
     const commentsIds = comments.map((cmt)=>{
       return cmt.id
     })
@@ -411,21 +384,7 @@
   }
 
   Post.prototype.getComments = async function() {
-<<<<<<< HEAD
-    let banIds = []
-
-    if (this.currentUser) {
-      let user = await dbAdapter.getUserById(this.currentUser)
-      if (user)
-        banIds = await user.getBanIds()
-    }
-
-    let comments = await this.getPostComments()
-
-    this.comments = comments.filter(comment => (banIds.indexOf(comment.userId) === -1))
-=======
     this.comments = await this.getPostComments()
->>>>>>> ae8f984d
 
     return this.comments
   }
@@ -483,11 +442,7 @@
 
   Post.prototype.getLikeIds = async function() {
     const omittedLikesCount = await this.getOmittedLikes()
-<<<<<<< HEAD
-    let likedUsersIds = await dbAdapter.getPostLikedUsersIds(this.id)
-=======
     let likedUsersIds = await dbAdapter.getPostLikersIdsWithoutBannedUsers(this.id, this.currentUser)
->>>>>>> ae8f984d
 
     likedUsersIds = likedUsersIds.sort((a, b) => {
       if (a == this.currentUser)
@@ -555,12 +510,9 @@
   }
 
   Post.prototype.addLike = async function(user) {
-<<<<<<< HEAD
-=======
     let relevantPostState = await dbAdapter.getPostById(this.id)
     this.feedIntIds = relevantPostState.feedIntIds
     this.destinationFeedIds = relevantPostState.destinationFeedIds
->>>>>>> ae8f984d
 
     var timer = monitor.timer('posts.likes.time')
     let timelineIntIds = this.destinationFeedIds.slice()
