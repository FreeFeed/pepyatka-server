import config from 'config';
import { pick } from 'lodash';
import compose from 'koa-compose';

import { authRequired, inputSchemaRequired } from '../../middlewares';
import {
  NotFoundException,
  BadRequestException,
  NotAuthorizedException,
  ForbiddenException,
} from '../../../support/exceptions';
import {
  getAuthProvider,
  MODE_CONNECT,
  MODE_SIGN_IN,
  AuthError,
  SIGN_IN_SUCCESS,
  SIGN_IN_USER_EXISTS,
  SIGN_IN_CONTINUE,
  profileCache,
} from '../../../support/ExtAuth';
import { User, dbAdapter } from '../../../models';
import { SessionTokenV0 } from '../../../models/auth-tokens';
import { serializeUsersByIds } from '../../../serializers/v2/user';

import { authStartInputSchema, authFinishInputSchema } from './data-schemes/ext-auth';


export const listProfiles = compose([
  authRequired(),
  async (ctx) => {
    const profiles = await ctx.state.user.getExtProfiles();
    ctx.body = { profiles: profiles.map(serializeExtProfile) };
  },
]);

export const removeProfile = compose([
  authRequired(),
  async (ctx) => {
    const result = await ctx.state.user.removeExtProfile(ctx.params.profileId);

    if (!result) {
      throw new NotFoundException('Profile not found');
    }

    ctx.body = {};
  },
]);

export const authStart = compose([
  inputSchemaRequired(authStartInputSchema),
  async (ctx) => {
    const { provider: provName } = ctx.request.body;
    const authProvider = getAuthProvider(provName);

    if (!authProvider) {
      throw new NotFoundException(`Provider '${provName}' is not supported`);
    }

    const redirectTo = await authProvider.getAuthorizeURL(ctx.request.body);
    ctx.body = { redirectTo };
  },
]);

export const authFinish = compose([
  inputSchemaRequired(authFinishInputSchema),
  async (ctx) => {
    const { provider: provName } = ctx.request.body;
    const authProvider = getAuthProvider(provName);

    if (!authProvider) {
      throw new NotFoundException(`Provider '${provName}' is not supported`);
    }


    try {
      const state = await authProvider.acceptResponse(ctx.request.body);

      const profileData = {
        provider:   provName,
        externalId: state.profile.id,
        title:      state.profile.name,
      };

      // Connect external profile to FreeFeed account
      if (state.params.mode === MODE_CONNECT) {
        const currentUser = ctx.state.user;

        if (!currentUser) {
          throw new NotAuthorizedException();
        }

        const profileUser = await User.getByExtProfile(profileData);

        if (profileUser && profileUser.id !== currentUser.id) {
          throw new ForbiddenException(
<<<<<<< HEAD
            `The '${state.profile.name}' profile on ${authProvider.title} is already ` +
          `associated with another FreeFeed account: @${profileUser.username}`
=======
            `The '${state.profile.fullName}' profile on ${authProvider.title} is already ` +
          `associated with another ${config.siteTitle} account: @${profileUser.username}`
>>>>>>> a8af9a4b
          );
        }

        const profile = await currentUser.addOrUpdateExtProfile(profileData);
        ctx.body = { profile: serializeExtProfile(profile) };
      }

      // Sign in or start to sign up.
      if (state.params.mode === MODE_SIGN_IN) {
        const profile = {
          provider:   provName,
          name:       state.profile.name,
          email:      state.profile.email,
          pictureURL: state.profile.pictureURL,
        }

        const profileUser = await User.getByExtProfile(profileData);

        if (profileUser) {
          if (!profileUser.isActive) {
            throw new ForbiddenException('Your account is not active');
          }

          // User found, signing in
          const authToken =  new SessionTokenV0(profileUser.id).tokenString()
          const [user] = await serializeUsersByIds([profileUser.id]);
          ctx.body = {
            status:  SIGN_IN_SUCCESS,
            message: `Successfully signed in`,
            profile,
            user,
            authToken,
          };
          return;
        }

        const emailUser = state.profile.email && (await dbAdapter.getUserByEmail(state.profile.email));

        ctx.body = {
          status:  emailUser ? SIGN_IN_USER_EXISTS : SIGN_IN_CONTINUE,
          message: emailUser ?
            `Another user exists with this email address.` :
            `No user exists with this profile or email address. You can continue signing up.`,
          profile,
          suggestedUsername:  '',
          // Profile data to auto-connect after the user creation is complete.
          externalProfileKey: await profileCache.put(profileData),
        };

        // Trying to suggest a username
        {
          let username = '';

          if (state.profile.nickName) {
            username = state.profile.nickName.toLowerCase().replace(/[^a-z0-9]/gi, '');
          } else if (state.profile.email && state.profile.email.indexOf('@') !== -1) {
            username = state.profile.email.split('@')[0].toLowerCase().replace(/[^a-z0-9]/gi, '');
          }

          ctx.body.suggestedUsername = await adaptUsername(username);
        }
      }
    } catch (err) {
      if (err instanceof AuthError) {
        throw new BadRequestException(err.message);
      }

      throw err;
    }
  },
]);

/////////////////////

function serializeExtProfile(profile) {
  return pick(profile, [
    'id',
    'provider',
    'title',
    'createdAt',
  ]);
}

function isValidUsername(username) {
  return Reflect.apply(User.prototype.isValidUsername, { username }, [false]);
}

/**
 * Check if the username is already taken and if so add digits to the end of it.
 * Return empty string if can not adapt username.
 *
 * @param {string} username
 * @return {string}
 */
async function adaptUsername(username) {
  if (username.length < 3) {
    return '';
  }

  while (true) { // eslint-disable-line no-constant-condition
    if (isValidUsername(username)) {
      // eslint-disable-next-line no-await-in-loop
      const existingUser = await dbAdapter.getFeedOwnerByUsername(username);

      if (!existingUser) {
        break;
      }
    }

    let [, prefix, digits] = /^(.*?)([1-9]\d*)?$/.exec(username);
    digits = (Number.parseInt(digits || 0, 10) + 1).toString(10);

    if ((prefix + digits).length > 25) {
      prefix = prefix.substr(0, 25 - digits.length);
    }

    username = prefix + digits;
  }

  return username;
}<|MERGE_RESOLUTION|>--- conflicted
+++ resolved
@@ -94,13 +94,8 @@
 
         if (profileUser && profileUser.id !== currentUser.id) {
           throw new ForbiddenException(
-<<<<<<< HEAD
             `The '${state.profile.name}' profile on ${authProvider.title} is already ` +
-          `associated with another FreeFeed account: @${profileUser.username}`
-=======
-            `The '${state.profile.fullName}' profile on ${authProvider.title} is already ` +
-          `associated with another ${config.siteTitle} account: @${profileUser.username}`
->>>>>>> a8af9a4b
+            `associated with another ${config.siteTitle} account: @${profileUser.username}`
           );
         }
 
