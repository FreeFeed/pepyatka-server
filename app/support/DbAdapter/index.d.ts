import Knex, { RawBinding, ValueDict, Transaction } from 'knex';

import { IPAddr, Nullable, UUID } from '../types';
import { AppTokenV1, Attachment, Comment, Group, Post, Timeline, User } from '../../models';
import {
  AppTokenCreateParams,
  AppTokenLogPayload,
  AppTokenRecord,
  SessionCreateRecord,
  SessionMutableRecord,
} from '../../models/auth-tokens/types';
import { SessionTokenV1 } from '../../models/auth-tokens';
import { T_EVENT_TYPE } from '../EventTypes';

type QueryBindings = readonly RawBinding[] | ValueDict | RawBinding;

type CommonDBHelpers = {
  getAll<R = any>(sql: string, bindings?: QueryBindings): Promise<R[]>;
  getRow<R = any>(sql: string, bindings?: QueryBindings): Promise<R>;
  getOne<V = any>(sql: string, bindings?: QueryBindings, column?: string | number): Promise<V>;
  getCol<V = any>(sql: string, bindings?: QueryBindings, column?: string | number): Promise<V[]>;
};

type TrxDBHelpers = {
  transaction(): Promise<Transaction & CommonDBHelpers>;
  transaction<T>(action: (trx: Transaction & CommonDBHelpers) => Promise<T>): Promise<T>;
};

type ExtProfileData = {
  id: UUID;
  userId: UUID;
  provider: string;
  externalId: string;
  title: string;
  createdAt: string;
};

export type EventRecord = {
  id: number;
  uid: UUID;
  created_at: Date;
  user_id: number;
  event_type: T_EVENT_TYPE;
  created_by_user_id: Nullable<number>;
  target_user_id: Nullable<number>;
  group_id: Nullable<number>;
  post_id: Nullable<number>;
  comment_id: Nullable<number>;
  post_author_id: Nullable<number>;
  target_post_id: Nullable<UUID>;
  target_comment_id: Nullable<UUID>;
};

type ListAttachmentsOptions = { userId: UUID; limit: number } & (
  | { createdBefore?: string }
  | { createdAfter: string }
  | { offset: number }
);

export class DbAdapter {
  constructor(connection: Knex);

  database: Knex & CommonDBHelpers & TrxDBHelpers;

  // Subscription requests
  getUserSubscriptionPendingRequestsIds(userId: UUID): Promise<UUID[]>;
  deleteSubscriptionRequest(toUserId: UUID, fromUserId: UUID): Promise<void>;

  // External authentication
  getExtProfiles(userId: UUID): Promise<ExtProfileData[]>;
  removeExtProfile(userId: UUID, profileId: UUID): Promise<boolean>;

  // Users
  getUserById(id: UUID): Promise<User | null>;
  getUsersByIds(ids: UUID[]): Promise<User[]>;
  getUserByUsername(username: string): Promise<User | null>;
  getUserIdsWhoBannedUser(id: UUID): Promise<UUID[]>;
  getFeedOwnerById(id: UUID): Promise<User | Group | null>;
  getFeedOwnersByUsernames(names: string[]): Promise<(User | Group)[]>;
  getFeedOwnersByIds(ids: UUID[]): Promise<Nullable<User | Group>[]>;
  someUsersArePublic(userIds: UUID[], anonymousFriendly: boolean): Promise<boolean>;
  areUsersSubscribedToOneOfTimelines(
    userIds: UUID[],
    timelineIds: UUID[],
  ): Promise<{ uid: UUID; is_subscribed: boolean }[]>;
  getTimelineSubscribersIds(timelineId: UUID): Promise<UUID[]>;
  getGroupAdministratorsIds(id: UUID): Promise<UUID[]>;
  getGroupsAdministratorsIds(
    groupIds: UUID[],
    viewerId?: Nullable<UUID>,
  ): Promise<{ [k: string]: UUID[] }>;
  getUsersByIdsAssoc(ids: UUID[]): Promise<{ [k: string]: User | Group }>;
  getUsersStatsAssoc(ids: UUID[]): Promise<{
    [k: string]: {
      posts: number;
      likes: number;
      comments: number;
      subscribers: number;
      subscriptions: number;
    };
  }>;
  isUserAdminOfGroup(userId: UUID, groupId: UUID): Promise<boolean>;

  getUsersIdsByIntIds(intIds: number[]): Promise<{ id: number; uid: UUID }[]>;
  getPostsIdsByIntIds(intIds: number[]): Promise<{ id: number; uid: UUID }[]>;
  getCommentsIdsByIntIds(intIds: number[]): Promise<{ id: number; uid: UUID }[]>;

  // Bans
  getUserBansIds(id: UUID): Promise<UUID[]>;

  // Posts
  getPostById(id: UUID): Promise<Post | null>;
  getAdminsOfPostGroups(postId: UUID): Promise<User[]>;
  getPostsByIds(ids: UUID[]): Promise<Post[]>;
  getPostsByIntIds(ids: number[]): Promise<Post[]>;
  filterSuspendedPosts(ids: UUID[]): Promise<UUID[]>;
  withdrawPostFromDestFeed(feedIntId: number, postUUID: UUID): Promise<boolean>;

  // Comments
  getCommentById(id: UUID): Promise<Comment | null>;
  getCommentsByIds(ids: UUID[]): Promise<Comment[]>;
  getCommentsByIntIds(ids: number[]): Promise<Comment[]>;
  getCommentBySeqNumber(postId: UUID, seqNumber: number): Promise<Comment | null>;

  // Attachments
  getAttachmentById(id: UUID): Promise<Attachment | null>;
<<<<<<< HEAD
  getPostAttachments(id: UUID): Promise<UUID[]>;
=======
  listAttachments(options: ListAttachmentsOptions): Promise<Attachment[]>;
>>>>>>> 95f34d77

  // Timelines
  getTimelinesByIds(ids: UUID[]): Promise<Timeline[]>;
  getAllUserNamedFeed(userId: UUID, feedName: string): Promise<Timeline[]>;
  getUserNamedFeed(userId: UUID, feedName: string): Promise<Nullable<Timeline>>;
  getTimelinesByIntIds(intIds: number[]): Promise<Timeline[]>;

  // App tokens
  createAppToken(token: AppTokenCreateParams): Promise<AppTokenV1>;
  getAppTokenById(id: UUID): Promise<Nullable<AppTokenV1>>;
  getActiveAppTokenByIdAndIssue(id: UUID, issue: number): Promise<Nullable<AppTokenV1>>;
  getAppTokenByActivationCode(code: string, codeTTL: number): Promise<Nullable<AppTokenV1>>;
  listActiveAppTokens(userId: UUID): Promise<AppTokenV1[]>;
  updateAppToken(id: UUID, toUpdate: Partial<AppTokenRecord>): Promise<AppTokenV1>;
  reissueAppToken(id: UUID): Promise<AppTokenV1>;
  deleteAppToken(id: UUID): Promise<void>;
  registerAppTokenUsage(
    id: UUID,
    params: { ip: IPAddr; userAgent: string; debounce: string },
  ): Promise<void>;
  logAppTokenRequest(payload: AppTokenLogPayload): Promise<void>;
  periodicInvalidateAppTokens(): Promise<void>;

  // Session tokens
  createAuthSession(params: SessionCreateRecord): Promise<SessionTokenV1>;
  getAuthSessionById(id: UUID): Promise<Nullable<SessionTokenV1>>;
  reissueActiveAuthSession(id: UUID): Promise<Nullable<SessionTokenV1>>;
  updateAuthSession(id: UUID, toUpdate: SessionMutableRecord): Promise<Nullable<SessionTokenV1>>;
  registerAuthSessionUsage(
    uid: UUID,
    params: { ip: IPAddr; userAgent: string; debounceSec: number },
  ): Promise<Nullable<SessionTokenV1>>;
  deleteAuthSession(id: UUID): Promise<boolean>;
  listAuthSessions(userId: UUID): Promise<SessionTokenV1[]>;
  cleanOldAuthSessions(activeTTLDays: number, inactiveTTLDays: number): Promise<void>;

  createEvent(
    recipientIntId: number,
    eventType: T_EVENT_TYPE,
    createdByUserIntId: Nullable<number>,
    targetUserIntId?: Nullable<number>,
    groupIntId?: Nullable<number>,
    postId?: Nullable<UUID>,
    commentId?: Nullable<UUID>,
    postAuthorIntId?: Nullable<number>,
    targetPostId?: Nullable<UUID>,
    targetCommntId?: Nullable<UUID>,
  ): Promise<EventRecord>;
  getEventById(eventId: UUID): Promise<Nullable<EventRecord>>;

  getUnreadDirectsNumber(userId: UUID): Promise<number>;
  getUnreadEventsNumber(userId: UUID): Promise<number>;

  // Backlinks
  getBacklinksCounts(uuids: UUID[], viewerId?: Nullable<UUID>): Promise<Map<UUID, number>>;
  updateBacklinks(
    text: string,
    refPostUID: UUID,
    refCommentUID?: Nullable<UUID>,
    db?: Knex,
  ): Promise<void>;
}<|MERGE_RESOLUTION|>--- conflicted
+++ resolved
@@ -124,11 +124,8 @@
 
   // Attachments
   getAttachmentById(id: UUID): Promise<Attachment | null>;
-<<<<<<< HEAD
   getPostAttachments(id: UUID): Promise<UUID[]>;
-=======
   listAttachments(options: ListAttachmentsOptions): Promise<Attachment[]>;
->>>>>>> 95f34d77
 
   // Timelines
   getTimelinesByIds(ids: UUID[]): Promise<Timeline[]>;
