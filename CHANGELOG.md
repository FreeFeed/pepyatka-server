--- conflicted
+++ resolved
@@ -7,11 +7,9 @@
 
 ## [2.19.0] - Not released
 ### Fixed
-<<<<<<< HEAD
 - Provide full user data in the 'like:new' realtime event. Previously, the event
   only included a small subset of the data, making it impossible for the client
   to fill out the store correctly.
-=======
 - Bug in comment visibility detection, that leads to incorrect behavior in the
   following case:
   1. User A turns off bans in some group G
@@ -21,7 +19,6 @@
   
   In this case user A won't get a new comment notification, even though she can
   see the B's comment.
->>>>>>> e088e71a
 
 ## [2.18.3] - 2024-02-23
 #### Changed
