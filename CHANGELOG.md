--- conflicted
+++ resolved
@@ -6,7 +6,6 @@
 and this project adheres to [Semantic Versioning](https://semver.org/spec/v2.0.0.html).
 
 ## [2.16.0] - Not released
-<<<<<<< HEAD
 ### Added
 - Users can now subscribe to all comments of particular posts or of all their
   own posts.
@@ -35,10 +34,9 @@
   triggered two event events: 'direct_comment' and 'mention_in_comment'. This
   has now been fixed: a single comment always triggers only one event, and the
   reply/mention event takes precedence.
-=======
+
 ### Changed
 - Dropped support for Node.JS < 18.
->>>>>>> 946c3351
 
 ## [2.15.0] - 2023-10-11
 ### Changed
