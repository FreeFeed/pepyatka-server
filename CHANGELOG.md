# Changelog

All notable changes to this project will be documented in this file.

The format is based on [Keep a Changelog](https://keepachangelog.com/en/1.0.0/),
and this project adheres to [Semantic Versioning](https://semver.org/spec/v2.0.0.html).

<<<<<<< HEAD
## [1.93.0] - Not released
### Added
- The notification events are now delivered to the 'user:{userId}' realtime
  channel with the 'event:new' message type. The message format is the same as
  in `GET /v2/notifications` response.
=======
## [1.92.1] - 2021-01-24
### Added
- Count blocked auth sessions in StatsD
>>>>>>> f6944f99

## [1.92.0] - 2021-01-24
### Changed
- Eslint is applied to all source tree now. The specific exceptions is defined
  in .eslintignore file.

## [1.91.0] - 2021-01-15
### Fixed
- Properly index texts with HTML-like tags (like spoiler tags)

### Added
- The new type of authorization sessions (SessionTokenV1). Sessions can be
  created, reissued, closed (at sign out); user can view list of their session
  with the information of last usage and close one or more of them. The old
  session tokens (SessionTokenV0) are still supported but deprecated.
- The 'proxyIpHeader' config option (default value is 'X-Forwarded-For') for the
  instances behind the proxy. Active when the 'trustProxyHeaders' option is
  true.
- Explicit list of the attachments' MIME types that should be served with
  'Content-Disposition: inline'. All other attachments should be served with
  'Content-Disposition: attachment' to prevent in-browser execution of active
  content.
## [1.90.1] - 2021-01-12
### Fixed
- Prevent the theft of attachments from other posts when creating a post.

## [1.90.0] - 2020-12-29
### Fixed
- The 'post:new' realtime event was emitted without the `realtimeChannels`
  field. As a result, the client had no information on which channels the
  message was sent to. This led to new posts appearing in unrelated feeds.

## [1.89.1] - 2020-12-15
### Fixed
- Fix EJS-templates, which broke cron-scripts

## [1.89.0] - 2020-12-13
### Added
- Initial Typescript definitions for DbAdapter and models

### Removed
- Old serializers (they were not used already)

## [1.88.1] - 2020-11-17
### Fixed
- Isolate data-changes to specific realtime-users. Previously, comments which
  were marked as hidden for one of the users could be delivered as hidden to
  other users too.

## [1.88.0] - 2020-11-10
### Fixed
 - Send 'comment:new' realtime event for comments from banned users (to display
   them as placeholders, if viewer chooses to see them)

### Added
 - Application tokens now have an `expiresAt` field. The expiration time can be
   specified during token creation. Tokens are automatically invalidated after
   the expiration time.

 - We added new `activationCode` field to responses, which create or reissue app
   tokens. This code can be used to obtain full token value. Activation codes
   are short (6 alphanumeric characters) and have narrow lifetime (5 min), they
   are useful for transfer via the non-secure communication channel.

 - The output of `GET /v2/server-info` has a new field
   _externalAuthProvidersInfo_ that contains an id, brand and title of each
   available external identity provider, so the client can show the proper
   buttons even if it doesn't know about these providers. The type of this field
   is `{ id: string, brand: string, title: string }[]`. The
   _externalAuthProviders_ field still present for compatibility with the old
   clients and contains only id's of these providers.

### Changed
 - The realtime socket authorizations is now re-validates every 5 minutes to
   handle the expired app tokens.
 
 - The format of _externalAuthProviders_ configuration key was changed, see the
   [separate document](config/external-auth-providers.md) for the details. The
   site administrator can now configure almost any OAuth2 external identity
   provider. There are three predefined templates for Google, Facebook, and
   GitHub.

 - The new fields in the config: _siteTitle_, _company.title_ and
   _company.address_. These fields can be used to customize site (FreeFeed
   instance) branding in emails, RSS feeds and service messages.

## [1.87.0] - 2020-10-13
### Added
 - The Server-Timing response header (for now, it contains a single metric,
   'total' - the total request processing time)

### Fixed
 - In the real-time message about the groups' update, the listener's
   subscription to the groups additionally checked. Without this check, the user
   could see groups he isn't subscribed to in the recent groups' list.

## [1.86.0] - 2020-09-15

### Added
- Improve search: search by exact word form, by prefix and with word order
  operator

## [1.85.0] - 2020-09-01

### Fixed

- Groups in realtime events (such as `user:update` or `global:user:update`) now
  serializes according to the current user. This affects the visibility of the
  group's administrators list.
- Respect privacy-settings given during account creation

### Changed
- The main homefeed hide list is now applied to posts authored by friends (in
  _friends-all-activity_ mode). It affects the following situation: you are
  subscribed to the user U in main homefeed and to the group G in secondary
  homefeed, and U created a post in G. Now you will not see this post in main
  homefeed in _friends-all-activity_ mode.<|MERGE_RESOLUTION|>--- conflicted
+++ resolved
@@ -5,17 +5,15 @@
 The format is based on [Keep a Changelog](https://keepachangelog.com/en/1.0.0/),
 and this project adheres to [Semantic Versioning](https://semver.org/spec/v2.0.0.html).
 
-<<<<<<< HEAD
 ## [1.93.0] - Not released
 ### Added
 - The notification events are now delivered to the 'user:{userId}' realtime
   channel with the 'event:new' message type. The message format is the same as
   in `GET /v2/notifications` response.
-=======
+
 ## [1.92.1] - 2021-01-24
 ### Added
 - Count blocked auth sessions in StatsD
->>>>>>> f6944f99
 
 ## [1.92.0] - 2021-01-24
 ### Changed
