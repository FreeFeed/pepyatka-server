# Changelog

All notable changes to this project will be documented in this file.

The format is based on [Keep a Changelog](https://keepachangelog.com/en/1.0.0/),
and this project adheres to [Semantic Versioning](https://semver.org/spec/v2.0.0.html).

## [2.21.0] - Not released
<<<<<<< HEAD
### Added
- New API endpoint `GET /v2/users/sparseMatches?qs=...` to get list of
  non-private users and groups, whose username _sparse matches_ the query
  string. The sparse match means that the username must contain all the query
  string letters in the given order, but with possible other letters in between.
  For example, the 'ur[an]us', '[an]tenna', 's[a]tur[n]' matches the "an" query.

  The query string should match the `[a-z0-9-]{2,}` regex.

  The order of the results is not specified, the client should sort them at
  their side.
=======
#### Added
- The V3 API is now available. The only difference from V2 is:
  - Serialized posts with omitted comments now have two comments after the
    omitted part (and this count is defined in server config). They also have a
    new _omitCommentsOffset_ field, that contains the offset of omitted part in
    the _comments_ array (which now has three comments if the omitted part is
    present). Client must use the _omitCommentsOffset_ field to determine, which
    of the _comments_ are before and after the omitted part.

    It is a broken change because the old clients expects the _comments_ array
    of a post with omitted comments to always have two comments total.
>>>>>>> 609199e1

## [2.20.0] - 2024-05-27
#### Changed
- Comments from users who have blocked the current viewer are visible to the
  viewer under his own posts.
- The viewer can "unlock" the comment using the "unlock-banned" URL parameter
  (`GET /v2/comments/:commentId?unlock-banned`). This parameter removes the
  HIDDEN_AUTHOR_BANNED hide type from comment and allows the comment to be
  viewed (if it is not HIDDEN_VIEWER_BANNED).

## [2.19.1] - 2024-04-26
#### Changed
- Repair the bans symmetry. Comments of users, who have blocked the current
  viewer, are not visible to him, and have a hideType of '4' (the
  `Comment.HIDDEN_VIEWER_BANNED` constant).

## [2.19.0] - 2024-04-19
#### Changed
- The bans are fully symmetrical now. If A bans B, then:
  - A doesn't see B's posts, comments content, likes and comment likes;
  - B doesn't see A's posts, comments content, likes and comment likes.
  
  By default, comments are displayed as placeholders, but the viewer can turn
  them off completely. Also, one can disable bans in some groups, see the
  [2.7.0] release for the bans logic in this case.
- /!\ The ban symmetry is DELIBERATELY BROKEN for now. It works for likes and
  comment likes, but the A's comments content is still visible for B. Such
  comments have an additional `_hideType = 4` field in API responses ('4' is the
  `Comment.HIDDEN_VIEWER_BANNED` constant). The client code can hide such
  comments on its level.
### Fixed
- A user's unread directs counter now takes into account the visibility of
  direct messages and comments on them.

## [2.18.5] - 2024-04-09
### Fixed
- Do not allow to resume the inactive account with a wrong password.

## [2.18.4] - 2024-02-26
### Fixed
- Provide full user data in the 'like:new' realtime event. Previously, the event
  only included a small subset of the data, making it impossible for the client
  to fill out the store correctly.
- Bug in comment visibility detection, that leads to incorrect behavior in the
  following case:
  1. User A turns off bans in some group G
  2. User A bans user B
  3. User A subscribes to the post P in group G
  4. User B adds a new comment to the post P
  
  In this case user A won't get a new comment notification, even though she can
  see the B's comment.

## [2.18.3] - 2024-02-23
#### Changed
- Site admin's email added to the frozen user's error message.

## [2.18.2] - 2024-02-18
### Fixed
- Use a full text parser for backlinks search in their short form
  (/username/shortId). It prevents false positives, when some URL in text
  contains a shortlink-looking fragment.
- Keep the 'invitation_id' field during the user's personal data deletion to
  preserve connection with the inviting user.

## [2.18.1] - 2024-01-26
### Fixed
- A realtime bug that caused data leakage via the 'post:update' and
  'post:destroy' events.
  
  The sample scenario was as follows:
  - UserA subscribed to UserB, UserB subscribed to UserC, UserC is private;
  - UserB likes post of UserC;
  - UserC updates that post. 
  
  In this case, the UserA could receive the 'post:update' event with the full
  content of updated post (which is normally not available to him).

## [2.18.0] - 2024-01-19
### Changed
- FreeFeed server now uses Socket.IO v4 for realtime messaging. The previous
  versions of Socket.IO _clients_ (v2 and v3) are also supported.

## [2.17.0] - 2023-12-21
### Added
- Users can now subscribe to all comments of posts commented by them. For this
  purpose one can set the `notifyOfCommentsOnCommentedPosts` flag to _true_ in
  their preferences.

### Changed
- The 'post:update' realtime event can now be fired to a comment author when
  comment is created or deleted. It happens when the action changes the user's
  subscription to comments state (the 'notifyOfAllComments' field of the
  serialized post).

## [2.16.1] - 2023-11-25
### Fixed
- Handle 'post_comment' event in notifications digest.

## [2.16.0] - 2023-11-24
### Added
- Users can now subscribe to all comments of particular posts or of all their
  own posts.
  - To subscribe/unsubscribe to the particular post (from any user), one can use
    new `POST /v2/posts/:postId/notifyOfAllComments` API method with body 
    `{ "enabled": true/false }`.
  - To subscribe to all user's own posts, they can set
    `notifyOfCommentsOnMyPosts` flag to _true_ in user's preferences.
  - The current status of the subscription can be checked with the new boolean
    `notifyOfAllComments` field of the serialized post.
  - The reply/mention events are always created and cannot be muted with this
    mechanism.
  - All comments to the direct message are creates notifications by default to
    all message recipients. This behavior is not changed, but now any of
    recipients can disable it using the API method described above.
  - There are three new event types with this feature:
    - 'post_comment' - a new comment was created in the regular post (direct
      messages produces a 'direct_comment' event);
    - 'post_comments_subscribe' - user subscribed to all comments of the post;
    - 'post_comments_unsubscribe' - user unsubscribed from all comments of the
      post.

### Fixed
- Previously, a single comment could trigger multiple events for the same user.
  For example, a comment on a direct message mentioning the direct recipient
  triggered two event events: 'direct_comment' and 'mention_in_comment'. This
  has now been fixed: a single comment always triggers only one event, and the
  reply/mention event takes precedence.

### Changed
- Dropped support for Node.JS < 18.

## [2.15.0] - 2023-10-11
### Changed
- When editing a post, access rights to existing destination feeds of the post
  are no longer checked. This change allows the author of the post to always be
  able to edit it if he has access. Here are some examples of situations
  affected by this change:
  - The author wrote a post in a public group and his own feed. The group became
    private, and the author lost access to it, but he still has access to his
    post. He should be able to edit his post.
  - The author sent a direct message, but the recipient deleted his account. The
    author can no longer send direct messages to him, but he should still be
    able to edit the existing direct message. This case is particularly
    important because the author of the direct message cannot delete recipients
    himself.

## [2.14.0] - 2023-09-02
### Added
- Short Links for posts and comments in FreeFeed texts: e.g. `/user/4a39b8`
  (a linked post) or `/groupname/f482e5#ad2b` (a linked comment).

  A short link consists of `/` followed by username/groupname, and another `/`
  followed by `post_short_id`. There's also an optional part in the end 
  consisting of `#` and `comment_short_id`. Short IDs are hexadecimal strings, 
  6 to 10 chars long (post_short_id), or 4 to 6 chars long (comment_short_id).

  FreeFeed clients will be expected to parse these in texts and make them 
  clickable hyperlinks where it makes sense. Server-side support includes:

  - Generating short IDs for posts and comments, storing them in the DB
  - Exposing new property `shortId` for post and comment objects in all
    relevant API responses
  - Allowing using post's short ID in the "get single post" API request
    (`GET /v2/posts/:postId`)
  - Necessary changes in Backlinks and Notifications to enable the short links
    support
  - An admin script for backfilling short IDs for existing FreeFeed instances

- A `withModifiedConfig` helper function that allows to override configuration
  in test.

- A new `/v2/posts/:postId/backlinks` API method that returns feed of all posts
  that reference the given post.

## [2.13.2] - 2023-08-03
### Fixed
- "Discarding" backlinks in comments when the link in their parent post is
  removed.

## [2.13.1] - 2023-07-18
### Fixed
- Using correct thumbnail URLs for WebP images when using imgproxy. Imgproxy's
  URLs should be based on original's URL, so we use original '.webp' file name
  here with '?format=jpg' modifier.

## [2.13.0] - 2023-07-15
### Added
- Translation post and comment texts (via Google Translate) to the user
  language.
  - Two API methods added:
    - `GET /v2/posts/:postId/translated-body`
    - `GET /v2/comments/:commentId/translated-body`

    Both methods returns the translated body text and detected source language
    in form: `{translatedText: string; detectedLang: string}`. Client can
    specify language to translate to with `lang` query parameter. If no language
    is specified, the preferred language from 'Accept-Language' header is used.

  - The server administrator can enable translation in the configuration file
    and set the Google API key. API usage is limited by configuration, the
    administrator can set server-wide limit of translated characters per month
    and per-user limit of translated characters per day.

## [2.12.4] - 2023-07-02
### Fixed
- Ban visibility rules were incorrectly handled by some comment related methods
  (get comment by id, get list of comment likes). For example, the viewer
  couldn't see the list of likes of a banned user's comment, even if the viewer
  selected to see banned users in the comment's post group.

## [2.12.3] - 2023-06-02
### Fixed
- Exif orientation is a complex beast. The "Orientation" tag can be presents in
  several EXIF sections: in IFD0 (the image itself) or in IFD1 (image
  thumbnail). Different libraries and even browsers can read thumbnail's
  Orientation as an image Orientation. So now we explicitly read
  'IFD0:Orientation' and 'IFD1:Orientation' from the image. We rotate it
  according to IFD0's and remove all orientation tags before saving the image.

## [2.12.2] - 2023-06-02
### Fixed
- After version 1.23.1 the 'gm' package stopped clearing image metadata after
  orientation correction. As a result, the picture was rotated, but the
  "Orientation" EXIF tag remained the same. This caused the image to display
  incorrectly in the browser. We now clear this tag if a rotation occurred.
- Statistics did not give the number of subscriptions and subscribers to the
  user himself, if that user is private.

## [2.12.1] - 2023-05-26
### Fixed
- Downgrade GraphicsMagick to fix image-rotation

## [2.12.0] - 2023-05-26
### Added
- The new API method `GET /v2/users/:username/statistics` returns actual,
  dynamically calculated user/group statistics. The returned values depend on
  the current viewer and only show the number of entities the current user has
  access to.
### Changed
- The old 'statistics' user field is still returned, but it is no longer
  updated. Clients should use the `GET /v2/users/:username/statistics` method.

## [2.11.0] - 2023-05-20
### Added
- Language-specific (Russian) Daily Active Users statistic is now calculated
  daily

## [2.10.0] - 2023-05-05
### Added
- Calendar view

### Fixes
- Rate limiter now correctly counts requests with different methods

## [2.9.0] - 2023-04-20
### Changed
- Simplified rate limiter config and made block duration configurable

### Fixed
- The 'acceptDirectsFrom' modes for old users, with default server properties,
  are correctly extracted now.
- Synchronized directs allowance logic between User model method and user
  serializer. Added new tests.

## [2.8.0] - 2023-02-15
### Added
- New Datadog counters for invitations:'invitation.create-time',
  'invitation.create-requests', and 'invitation.use-requests'.
- Allow moderator to disable/enable invitations for specific user. Methods are:
  - `POST /users/:username/disable-invites`
  - `POST /users/:username/enable-invites` 
- New method `POST /v2/comments/byIds` for batch retrieval of comments. The
  request body has form `{ "commentsId": [...] }`.

### Changed
- Invitations from inactive (i.e. in some 'gone' status) users stop working.
- The serialized view of COMMENT_MODERATED event now contains non-null
  'created_user_id' field when the event initiator is a post author. This event
  can be fired by group moderator or by the post author. In the first case we
  should hide the initiator, in the second case we should not.

### Fixed
- Invitations are no longer deleted when their author's data is deleted. These
  invitations are instead anonymized. This is important for keeping a connection
  with invited users.

## [2.7.0] - 2023-01-19
### Added
- New Admin API methods:
  - `GET /api/admin/users` method returns all users sorted by registration date.
  - `GET /api/admin/users/:username/info` method returns information about the
    specific user.
  - `POST /users/:username/suspend` and `POST /users/:username/unsuspend`
    methods suspended/unsuspended given user.
- The server administrator can disallow registration without invites. The
  ability to create new invites can be limited or disabled for the given user.
  One can see who invited the user (this is public information).
  - The _config.invitations_ section was added with two fields:
    _requiredForSignUp_ (boolean, false by default) and _canCreateIf_ (array of
    conditions, empty by default).
  - If _config.invitations.requiredForSignUp_ is true, then:
    - Registration without invites is not allowed;
    - Multi-use invites are not not allowed.
  - API changes:
    - `GET /v2/server-info` method returns new _registrationRequiresInvite_ and
      _multiUseInvitesEnabled_ boolean fields.
    - `GET /v2/users/:userName` method returns new _invitedBy_ field. The value
      is either _null_ or the name of the user who invited it.
    - New method `GET /v2/invitations/info` returns invitations creation
      parameters for the current user: _canCreateNew_ (boolean), _singleUseOnly_
      (boolean), _reasonNotCreate_ (null or object).
  - The server administrator can disable invites via the 'usermod' script for
    the given user.
- Users can now disable bans in certain groups. One can disable bans in any
  group, no need to be an admin or even a member of the group.

  If user disabled bans in some group then:
  - He can see posts, comments, likes and comment likes in this group from users
    he banned.
  - If he is the administrator of this group, he can see posts in this group
    from users who have banned him.

  There is a new file, _doc/visibility-rules.md_, with description of this
  algorithm.

  API changes:
  - New methods `POST /groups/:groupName/disableBans` and `POST
    /groups/:groupName/enableBans`;
  - 'youCan' field of serialized group can have value 'disable_bans' or
    'undisable_bans';
  - There are two new events in user notifications: 'bans_in_group_disabled' and
    'bans_in_group_enabled'.

### Changed
- The GONE_SUSPENDED user status now doesn't allow user to activate her account
  back.
- The `POST /api/admin/users/:username/freeze` methods now accepts 'freezeUntil'
  parameter in the following formats:
  - ISO Datetime
  - ISO Date
  - ISO Duration ("P...")
  - The "Infinity" string (means forever freeze)
- The admin user serializer now returns 'freezeUntil' and 'goneStatus' fields.

## [2.6.0] - 2023-01-18
### Added
- Server now can handle multiple API versions simultaneously as described in
  [RFC](https://paper.dropbox.com/doc/FreeFeed-API-SblfMOTWnFJcpSjvHs9h5). The
  current version is '2'. Added new file [API_VERSIONS.md](API_VERSIONS.md) with
  version history and brief description of FreeFeed versioning principles for
  API users.
  - Internally, the requested API version is available via the
    `ctx.state.apiVersion` property in REST controllers and via the
    `socket.apiVersion` property in the realtime handler.
  - Added new realtime command, 'status'. It returns the current properties of
    socket connection, which includes *userId*, *apiVersion* and *rooms* fields.
- Rate Limiter for API. It allows to specify number of anonymous and
  authenticated requests, which IP is allowed to make during configurable
  time-frame.
- Total number of requests is tracked via statsd.
- Administrative API. This API (with `/api/admin` prefix) is not a part of
  official and supported/versioned server API.

  Some users can have administrative roles:
  *administrator* and/or *moderator*. The *administrator* role can be assigned
  only by site operator with manual access to database. *Administrators* can
  appoint *moderators*. *Moderators* can perform some site management actions,
  for now it is the freeze-related actions.

  The following methods have been added:
  - Allowed for any administrative user:
    - `GET /api/admin/whoami` — info about user himself, in particular, the
      roles he has.
    - `GET /api/admin/journal` — journal of all administrative actions.
  - Allowed for *administrators* only:
    - `GET /api/admin/members` — list of all administrative users.
    - `POST /api/admin/members/:username/promote` — gives user a *moderator*
      role.
    - `POST /api/admin/members/:username/demote` — removes *moderator* role from
      user.
  - Allowed for *moderators* only:
    - `GET /api/admin/users/frozen` — list of users who are currently frozen.
    - `POST /api/admin/users/:username/freeze` — freeze user until a certain
      time.
    - `POST /api/admin/users/:username/unfreeze` — unfreeze user.

## [2.5.2] - 2023-01-04
### Fixed
- Fixed argument-parsing of cli-tools to be compatible with commander-9.x
  (regression in 2.5)

## [2.5.1] - 2022-12-27
### Fixed
- Downgrade graphicsmagick dependency to 1.23.1. Otherwise auto-orientation of
  uploaded images got broken. (regression in freefeed 2.5.0)

## [2.5.0] - 2022-12-25
### Added
- Email verification mode. With the 'emailVerification.enabled' configuration
  flag, the server starts to request and check the existence of email addresses
  during registration and email change. Also, the address normalization is
  enabled, that is, you can not register an account with address
  user+tag@example.com if there is already an account with address
  user@example.com.
  - New API method `POST /v2/users/verifyEmail` sends verification code to the
    given email.
  - Site administrator should run `yarn babel bin/normalize_emails.js` command
    to normalize existing addresses in database.
- User accounts can now be suspended (frozen) for a certain amount of time.
  Suspended accounts cannot log in and call API methods.

  This feature is only available at the User model level and is not yet
  reflected in the API. But the site administrator can freeze/unfreeze users via
  the 'usermod' script.

### Changed
- BestOf, Everything and Search pages are not available from anonymous access

### Fixed
- ExifTools write errors don't interrupts the attachment creation anymore.

## [2.4.1] - 2022-11-23
### Fixed
- Incorrect 'file-type' import

## [2.4.0] - 2022-11-23
### Added
- Serialized users and groups now have two new fields: _youCan_ and _theyDid_.
  These fields are arrays of strings and represents actions, that the current
  user can perform over the object (_youCan_) and actions, that the object
  performed over the current user (_theyDid_). The incomplete list of actions
  is: "post", "dm", "(un)subscribe", "(un)ban", "block",
  "(un)request_subscription" and so on.
- Users can now write posts to public and protected groups that they are not members of.
- Group administrators can now block certain users from write to the group. This
  feature includes:
  - New API methods for group administrators:
    - `GET /v2/groups/:groupName/blockedUsers` 
    - `POST /v2/groups/:groupName/block/:userName`
    - `POST /v2/groups/:groupName/unblock/:userName`
  - New event types, 'blocked_in_group' and 'unblocked_in_group', which are sent
    to the (un)blocked user and to the all of group admins.
  - When some user is blocked/unblocked in a group, the 'global:user:update'
    realtime event _about the group_ is sent. This event contain general group
    info, including the new _youCan_ (with "post") and _theyDid_ (with "block")
    fields, so the listening user can determine, if he can or cannot post to the
    group, and why.

## Changed
- Notifications: hide the initiator of some events from the event target user.
  It is useful, for example, to protect the anonymity of group admins. The
  affected event types are: 'comment_moderated', 'post_moderated',
  'blocked_in_group', 'unblocked_in_group'.

### Fixed
- User data deletion process has been optimized for likes and comment likes.
- Job manager now starting with a random delay for more even distribution of the
  job fetching in multi-node environment.
- In the notifications digest email, links to the backlinked entities was
  relative instead of absolute.

## [2.3.1] - 2022-07-21
### Fixed
- Remove orphan post/comment likes during user deletion
- 
## [2.3.0] - 2022-07-20
### Added
- Loggly (https://www.loggly.com/) logging service support

### Fixed
- Call of 'usermod' CLI command in package.json

## [2.2.0] - 2022-06-29
### Added
- Record auth type as monitoring metric tag

## [2.1.0] - 2022-06-01
### Removed
- Support for NodeJs 12.x
- Support for Postgres 10.x, 11.x

### Changed
- Using ESBuild instead of Babel for transpiling
- The user preference defaults are now defined in configuration.
- The notification digest's mail subject is now defined in configuration.

### Added
- The ability to override user preference defaults based on user's creation
  time. It allows changing the default values for new users if needed.
- 'direct_left' notification in the notification digest.

### Fixed
- Invalid texts for backlink-related notifications in the notification digest.
- Users will not longer receive notifications about someone else's actions over
  inaccessible (for recipient) posts. Previously, such notifications were sent
  when a user's comment was deleted in a post that was hidden from him.
- Multiple 'backlink_in_post' and 'backlink_in_comment' notifications when the
  author of a post/comment edits its text.

## [1.109.0] - 2022-05-12
### Fixed
- Ignore minor exif-errors while sanitizing images.
- Skip files which can not be sanitized because if errors after and report the errors.
- In the case of registration with an already taken email, return 'This email
  address is already in use' message instead of obscure 'Invalid email'.

## [1.108.1] - 2022-05-03
### Changed
- Temporary turned off the batch attachments sanitize job handler 

## [1.108.0] - 2022-04-20

Technical release. Updated dependencies

## [1.107.0] - 2022-03-24
### Added
- New method _sanitizeOriginal_ of Attachment object allows to sanitize metadata
  of existing attachments.
- New API methods:
  * `GET /v2/attachments/my/stats` (in `read-my-files` scope) returns statistics
    about attachments of current user. The output includes total number of
    attachments, number of sanitized attachments, and the state of the sanitize
    task (if present).
  * `POST /v2/attachments/my/sanitize` (in `manage-my-files` scope) initiates
    the sanitization of existing user's attachments.

## [1.106.0] - 2022-02-03
### Added
- The new server-side user preference flag _sanitizeMediaMetadata_ (default:
  true). When this flag is true, uploaded files are checked for sensitive
  metadata tags related to GPS, owner info and serial numbers. All such tags are
  removed from the file. This applies not only to images, but also to all other
  files such as videos.
- New attachment (and its database table) field _sanitized_ indicates that the
  file metadata was sanitized. The value of field is 0 (wasn't sanitized) or 1
  (was sanitized).

## Changed
- Reduced the password reset token length to 12 bytes. Perhaps enormous tokens
  (48 bytes = 96 hexadecimal characters) were broken in the email texts. Also
  reduced the TTL of the token from several years :) to 8 hours.

## [1.105.0] - 2022-01-05
### Fixed
- A group administrator could not delete a message with an empty body (and with
  attachments) from a managed group.
- "Direct left" events could be duplicated. They are unique now

### Added
- The new API method, `GET /v2/attachments/my` returns all attachments created
  by the current user, paginated and in the reverse date order. 
  
  This method accepts two URL parameters: _limit_ (default: 30, maximum: 100)
  and _page_ (1-based, default: 1). The result format is { attachments:
  AttObject[], users: UserObject[], hasMore: boolean }.
- The new API token scope: `read-my-files`. For now it contains only one method:
  `GET /v2/attachments/my`

### Changed
- The serialized attachments now have an additional field _postId_. This field
  is either _null_ or the UUID of the post to which the file is attached.

## [1.104.2] - 2021-12-13
### Fixed
- Allow to edit direct message without recipients.

## [1.104.1] - 2021-12-08
### Fixed
- backlink indexer script: add support for orphaned comments

## [1.104.0] - 2021-12-08
### Added
- Any recipient of a direct message (except the author of the message) can now
  leave the direct, i.e. exclude themselves from direct recipients. Any
  recipient's comments and likes of the post will not be removed.

### Changed
- The backlinks logic was rewritten to use a separate table for backlinks
  information. You must run `yarn babel bin/reindex_backlinks.js` to fill the
  `backlinks` table by the existing links.

## [1.103.1] - 2021-11-18
### Changed
- Disabled backlinks (performance issues. still)

## [1.103.0] - 2021-11-17
### Changed
- Re-enabled backlinks (see description in 1.101.0)

## [1.102.0] - 2021-10-12
### Changed
- Use original filename in content-disposition header.
  Now, it's for both name and extension. Before, it only used original extension for whitelisted formats, setting empty extension for others.

## [1.101.1] - 2021-09-19
### Changed
- Disabled backlinks (performance issues)

## [1.101.0] - 2021-09-19
### Added
- All serialized posts now have a new numeric 'backlinksCount' field. This field
  is the count of texts (posts or comments) that mentioned the post's UUID and
  visible to the current user. The client should display this count as a link to
  the search by post's UUID.

  When the post hase new or removed mention in somewhere, the 'post:update'
  realtime message is delivered with the updated backlinksCount.

  It is also recommended to re-run the search indexer (`yarn babel
  bin/reindex_search.js`) after this changes applied. The indexing of UUIDs in
  the plain texts (not in URLs) is slightly changed, so in rare cases the search
  may work incorrectly. These changes are not affects the backlinks
  functionality though.
- There are two new notification types related to backlinks: 'backlink_in_post'
  (fired when your post or comment has been mention in somebody's post) and
  'backlink_in_comment' (same for mention in comment).
  
  The notification objects in  API have two new fields: 'target_post_id' and
  'target_comment_id'. The 'target_post_id' is an ID of the mentioned post and
  the 'target_comment_id' is an ID of the mentioned comment. When the
  'target_comment_id' is not null, the 'target_post_id' is an ID of post this
  comment belongs.

### Changed
- Post can now have an empty body if it contains one or more attachments.

## [1.100.0] - 2021-07-30
### Added
- The `DELETE /v1/posts/:postId` API method now can have one or more 'fromFeed'
   GET-parameters. These parameter defines the 'Posts' feeds (by username) from
   which this post should be deleted. If there are no 'fromFeed' parameters, the
   post will be deleted completely (by author) or from all managed groups (by
   groups admin).

### Changed
- When the private group info is changed, the 'global:user:update' realtime
  event is delivered only to the group subscribers (earlier it was sent to
  everyone).

## [1.99.1] - 2021-07-03
### Fixed
- GDPR script works again

## [1.99.0] - 2021-06-08
### Fixed
- The gone user's comment likes was counted in some API responses and realtime
  messages.

### Removed
- The old session tokens (SessionTokenV0) are no longer supported.

## [1.98.0] - 2021-04-08

**WARNING:** this version requires you to run manual migration script. It might run
for tens of minutes (depending on the size of database and your server's hardware
specs).

`yarn babel bin/migration_comment_numbers.js`

### Added
- New API method `GET /v2/notifications/:notifId` allows to fetch single
  notification by its id.
- The new `yarn babel` helper script in the package.json. This command is a
  shortcut for the `babel-node --extensions ".js,.jsx,.ts"` (all extensions used
  in this project), so one can now run CLI scripts as `yarn babel
  bin/somescript.js`
- The comment numbers in API output. Each comment now has the `seqNumber` field
  which is a sequence number of the comment in the post. Some rules on numbering:
    - The first comment has number 1.
    - Every new comment gets a number of `max(seqNumber) + 1`.
    - When a comment is deleted, the numbers of other comments are not changed. It
      allows to detect the comments deletion by holes in the numeration.
    - When the last comment is deleted, the `max(seqNumber)` is decreased, because
      the last comment always has the maximum number. So next added comment will
      have the same number as the deleted.
- The new API methods:
    - `GET /v1/comments/:commentId` returns comment by its ID;
    - `GET /v2/posts/:postId/comments/:seqNumber` returns comment by its
      `seqNumber` in the given post;
    - `POST /v2/posts/byIds` returns posts by their IDs. It uses the POST method
      because it can accept many post IDs (up to 100 at once). The POST body
      format is `{ "postIds": [...] }`. The output schema is the same as in other
      post-collections methods (like `GET /v2/everything`), but it has an
      additional `postsNotFound` field with those post IDs that were not found.
      This method accepts `maxComments=all` and `maxLikes=all` get parameters.
- WebP attachments support. The uploaded WebP originals are kept unchanged, but
  have JPEG thumbnails for better compatibility with older browsers.
- The "to:" search operator. "to:user1,group2" limits search to posts published
  in group2 feed or written _to_ user1 as a direct message. This operator acts
  like "in:" for the groups but also allows to search in direct messages with
  the specific addressee.

## [1.94.2] - 2021-03-09
### Fixed
- Handle deleted posts/comments/users in the notification emails

## [1.94.1] - 2021-02-24
### Fixed
- The 'create attachment'  method now accepts any name for the file in form
  field. It should fix upload issues with some third-party clients.

### Added
- Expose some server settings via /v2/server-info for the client needs. The new fields are:
  - attachments { fileSizeLimit, maxCountPerPost } 
  - maxTextLength { post, comment, description }.

## [1.94.0] - 2021-02-18
### Fixed
- Fixed attachment creation bug that caused backend crash on image upload and
  empty `users` field of the `POST /v1/attachments` response.

### Changed
- Raise max post and comment lengths to 3000 chars

## [1.93.0] - 2021-01-27
### Added
- The notification events are now delivered to the 'user:{userId}' realtime
  channel with the 'event:new' message type. The message format is the same as
  in `GET /v2/notifications` response.

### Changed
- Do not block authorization sessions if token with the invalid issue is comes.
  We probably should add another blocking criteria in the future.
- Remove old authorization sessions by last use (instead of last update) time.

## [1.92.1] - 2021-01-24
### Added
- Count blocked auth sessions in StatsD

## [1.92.0] - 2021-01-24
### Changed
- Eslint is applied to all source tree now. The specific exceptions is defined
  in .eslintignore file.

## [1.91.0] - 2021-01-15
### Fixed
- Properly index texts with HTML-like tags (like spoiler tags)

### Added
- The new type of authorization sessions (SessionTokenV1). Sessions can be
  created, reissued, closed (at sign out); user can view list of their session
  with the information of last usage and close one or more of them. The old
  session tokens (SessionTokenV0) are still supported but deprecated.
- The 'proxyIpHeader' config option (default value is 'X-Forwarded-For') for the
  instances behind the proxy. Active when the 'trustProxyHeaders' option is
  true.
- Explicit list of the attachments' MIME types that should be served with
  'Content-Disposition: inline'. All other attachments should be served with
  'Content-Disposition: attachment' to prevent in-browser execution of active
  content.
## [1.90.1] - 2021-01-12
### Fixed
- Prevent the theft of attachments from other posts when creating a post.

## [1.90.0] - 2020-12-29
### Fixed
- The 'post:new' realtime event was emitted without the `realtimeChannels`
  field. As a result, the client had no information on which channels the
  message was sent to. This led to new posts appearing in unrelated feeds.

## [1.89.1] - 2020-12-15
### Fixed
- Fix EJS-templates, which broke cron-scripts

## [1.89.0] - 2020-12-13
### Added
- Initial Typescript definitions for DbAdapter and models

### Removed
- Old serializers (they were not used already)

## [1.88.1] - 2020-11-17
### Fixed
- Isolate data-changes to specific realtime-users. Previously, comments which
  were marked as hidden for one of the users could be delivered as hidden to
  other users too.

## [1.88.0] - 2020-11-10
### Fixed
 - Send 'comment:new' realtime event for comments from banned users (to display
   them as placeholders, if viewer chooses to see them)

### Added
 - Application tokens now have an `expiresAt` field. The expiration time can be
   specified during token creation. Tokens are automatically invalidated after
   the expiration time.

 - We added new `activationCode` field to responses, which create or reissue app
   tokens. This code can be used to obtain full token value. Activation codes
   are short (6 alphanumeric characters) and have narrow lifetime (5 min), they
   are useful for transfer via the non-secure communication channel.

 - The output of `GET /v2/server-info` has a new field
   _externalAuthProvidersInfo_ that contains an id, brand and title of each
   available external identity provider, so the client can show the proper
   buttons even if it doesn't know about these providers. The type of this field
   is `{ id: string, brand: string, title: string }[]`. The
   _externalAuthProviders_ field still present for compatibility with the old
   clients and contains only id's of these providers.

### Changed
 - The realtime socket authorizations is now re-validates every 5 minutes to
   handle the expired app tokens.
 
 - The format of _externalAuthProviders_ configuration key was changed, see the
   [separate document](config/external-auth-providers.md) for the details. The
   site administrator can now configure almost any OAuth2 external identity
   provider. There are three predefined templates for Google, Facebook, and
   GitHub.

 - The new fields in the config: _siteTitle_, _company.title_ and
   _company.address_. These fields can be used to customize site (FreeFeed
   instance) branding in emails, RSS feeds and service messages.

## [1.87.0] - 2020-10-13
### Added
 - The Server-Timing response header (for now, it contains a single metric,
   'total' - the total request processing time)

### Fixed
 - In the real-time message about the groups' update, the listener's
   subscription to the groups additionally checked. Without this check, the user
   could see groups he isn't subscribed to in the recent groups' list.

## [1.86.0] - 2020-09-15

### Added
- Improve search: search by exact word form, by prefix and with word order
  operator

## [1.85.0] - 2020-09-01

### Fixed

- Groups in realtime events (such as `user:update` or `global:user:update`) now
  serializes according to the current user. This affects the visibility of the
  group's administrators list.
- Respect privacy-settings given during account creation

### Changed
- The main homefeed hide list is now applied to posts authored by friends (in
  _friends-all-activity_ mode). It affects the following situation: you are
  subscribed to the user U in main homefeed and to the group G in secondary
  homefeed, and U created a post in G. Now you will not see this post in main
  homefeed in _friends-all-activity_ mode.<|MERGE_RESOLUTION|>--- conflicted
+++ resolved
@@ -6,20 +6,7 @@
 and this project adheres to [Semantic Versioning](https://semver.org/spec/v2.0.0.html).
 
 ## [2.21.0] - Not released
-<<<<<<< HEAD
-### Added
-- New API endpoint `GET /v2/users/sparseMatches?qs=...` to get list of
-  non-private users and groups, whose username _sparse matches_ the query
-  string. The sparse match means that the username must contain all the query
-  string letters in the given order, but with possible other letters in between.
-  For example, the 'ur[an]us', '[an]tenna', 's[a]tur[n]' matches the "an" query.
-
-  The query string should match the `[a-z0-9-]{2,}` regex.
-
-  The order of the results is not specified, the client should sort them at
-  their side.
-=======
-#### Added
+### Added
 - The V3 API is now available. The only difference from V2 is:
   - Serialized posts with omitted comments now have two comments after the
     omitted part (and this count is defined in server config). They also have a
@@ -30,7 +17,16 @@
 
     It is a broken change because the old clients expects the _comments_ array
     of a post with omitted comments to always have two comments total.
->>>>>>> 609199e1
+- New API endpoint `GET /v2/users/sparseMatches?qs=...` to get list of
+  non-private users and groups, whose username _sparse matches_ the query
+  string. The sparse match means that the username must contain all the query
+  string letters in the given order, but with possible other letters in between.
+  For example, the 'ur[an]us', '[an]tenna', 's[a]tur[n]' matches the "an" query.
+
+  The query string should match the `[a-z0-9-]{2,}` regex.
+
+  The order of the results is not specified, the client should sort them at
+  their side.
 
 ## [2.20.0] - 2024-05-27
 #### Changed
