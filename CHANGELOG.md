# Changelog

All notable changes to this project will be documented in this file.

The format is based on [Keep a Changelog](https://keepachangelog.com/en/1.0.0/),
and this project adheres to [Semantic Versioning](https://semver.org/spec/v2.0.0.html).

<<<<<<< HEAD
## [1.89.0] - Not Released
### Fixed
- The 'post:new' realtime event was emitted without the `realtimeChannels`
  field. As a result, the client had no information on which channels the
  message was sent to. This led to new posts appearing in unrelated feeds.

=======
## [1.89.1] - 2020-12-15
### Fixed
- Fix EJS-templates, which broke cron-scripts

## [1.89.0] - 2020-12-13
>>>>>>> b7ccd772
### Added
- Initial Typescript definitions for DbAdapter and models

### Removed
- Old serializers (they were not used already)

## [1.88.1] - 2020-11-17
### Fixed
- Isolate data-changes to specific realtime-users. Previously, comments which
  were marked as hidden for one of the users could be delivered as hidden to
  other users too.

## [1.88.0] - 2020-11-10
### Fixed
 - Send 'comment:new' realtime event for comments from banned users (to display
   them as placeholders, if viewer chooses to see them)

### Added
 - Application tokens now have an `expiresAt` field. The expiration time can be
   specified during token creation. Tokens are automatically invalidated after
   the expiration time.

 - We added new `activationCode` field to responses, which create or reissue app
   tokens. This code can be used to obtain full token value. Activation codes
   are short (6 alphanumeric characters) and have narrow lifetime (5 min), they
   are useful for transfer via the non-secure communication channel.

 - The output of `GET /v2/server-info` has a new field
   _externalAuthProvidersInfo_ that contains an id, brand and title of each
   available external identity provider, so the client can show the proper
   buttons even if it doesn't know about these providers. The type of this field
   is `{ id: string, brand: string, title: string }[]`. The
   _externalAuthProviders_ field still present for compatibility with the old
   clients and contains only id's of these providers.

### Changed
 - The realtime socket authorizations is now re-validates every 5 minutes to
   handle the expired app tokens.
 
 - The format of _externalAuthProviders_ configuration key was changed, see the
   [separate document](config/external-auth-providers.md) for the details. The
   site administrator can now configure almost any OAuth2 external identity
   provider. There are three predefined templates for Google, Facebook, and
   GitHub.

 - The new fields in the config: _siteTitle_, _company.title_ and
   _company.address_. These fields can be used to customize site (FreeFeed
   instance) branding in emails, RSS feeds and service messages.

## [1.87.0] - 2020-10-13
### Added
 - The Server-Timing response header (for now, it contains a single metric,
   'total' - the total request processing time)

### Fixed
 - In the real-time message about the groups' update, the listener's
   subscription to the groups additionally checked. Without this check, the user
   could see groups he isn't subscribed to in the recent groups' list.

## [1.86.0] - 2020-09-15

### Added
- Improve search: search by exact word form, by prefix and with word order
  operator

## [1.85.0] - 2020-09-01

### Fixed

- Groups in realtime events (such as `user:update` or `global:user:update`) now
  serializes according to the current user. This affects the visibility of the
  group's administrators list.
- Respect privacy-settings given during account creation

### Changed
- The main homefeed hide list is now applied to posts authored by friends (in
  _friends-all-activity_ mode). It affects the following situation: you are
  subscribed to the user U in main homefeed and to the group G in secondary
  homefeed, and U created a post in G. Now you will not see this post in main
  homefeed in _friends-all-activity_ mode.<|MERGE_RESOLUTION|>--- conflicted
+++ resolved
@@ -5,20 +5,17 @@
 The format is based on [Keep a Changelog](https://keepachangelog.com/en/1.0.0/),
 and this project adheres to [Semantic Versioning](https://semver.org/spec/v2.0.0.html).
 
-<<<<<<< HEAD
-## [1.89.0] - Not Released
+## [1.90.0] - Not Released
 ### Fixed
 - The 'post:new' realtime event was emitted without the `realtimeChannels`
   field. As a result, the client had no information on which channels the
   message was sent to. This led to new posts appearing in unrelated feeds.
 
-=======
 ## [1.89.1] - 2020-12-15
 ### Fixed
 - Fix EJS-templates, which broke cron-scripts
 
 ## [1.89.0] - 2020-12-13
->>>>>>> b7ccd772
 ### Added
 - Initial Typescript definitions for DbAdapter and models
 
