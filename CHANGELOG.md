--- conflicted
+++ resolved
@@ -5,9 +5,8 @@
 The format is based on [Keep a Changelog](https://keepachangelog.com/en/1.0.0/),
 and this project adheres to [Semantic Versioning](https://semver.org/spec/v2.0.0.html).
 
-<<<<<<< HEAD
 ## [1.105.0] - Not released
-=======
+
 ## [1.104.2] - 2021-12-13
 ### Fixed
 - Allow to edit direct message without recipients.
@@ -15,7 +14,6 @@
 ## [1.104.1] - 2021-12-08
 ### Fixed
 - backlink indexer script: add support for orphaned comments
->>>>>>> 4b75bdb0
 
 ## [1.104.0] - 2021-12-08
 ### Added
