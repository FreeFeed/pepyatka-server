# Changelog

All notable changes to this project will be documented in this file.

The format is based on [Keep a Changelog](https://keepachangelog.com/en/1.0.0/),
and this project adheres to [Semantic Versioning](https://semver.org/spec/v2.0.0.html).

## [2.19.0] - Not released
### Fixed
<<<<<<< HEAD
- Use a full text parser for backlinks search in their short form
  (/username/shortId). It prevents false positives, when some URL in text
  contains a shortlink-looking fragment.
=======
- Keep the 'invitation_id' field during the user's personal data deletion to
  preserve connection with the inviting user.
>>>>>>> 67317719

## [2.18.1] - 2024-01-26
### Fixed
- A realtime bug that caused data leakage via the 'post:update' and
  'post:destroy' events.
  
  The sample scenario was as follows:
  - UserA subscribed to UserB, UserB subscribed to UserC, UserC is private;
  - UserB likes post of UserC;
  - UserC updates that post. 
  
  In this case, the UserA could receive the 'post:update' event with the full
  content of updated post (which is normally not available to him).

## [2.18.0] - 2024-01-19
### Changed
- FreeFeed server now uses Socket.IO v4 for realtime messaging. The previous
  versions of Socket.IO _clients_ (v2 and v3) are also supported.

## [2.17.0] - 2023-12-21
### Added
- Users can now subscribe to all comments of posts commented by them. For this
  purpose one can set the `notifyOfCommentsOnCommentedPosts` flag to _true_ in
  their preferences.

### Changed
- The 'post:update' realtime event can now be fired to a comment author when
  comment is created or deleted. It happens when the action changes the user's
  subscription to comments state (the 'notifyOfAllComments' field of the
  serialized post).

## [2.16.1] - 2023-11-25
### Fixed
- Handle 'post_comment' event in notifications digest.

## [2.16.0] - 2023-11-24
### Added
- Users can now subscribe to all comments of particular posts or of all their
  own posts.
  - To subscribe/unsubscribe to the particular post (from any user), one can use
    new `POST /v2/posts/:postId/notifyOfAllComments` API method with body 
    `{ "enabled": true/false }`.
  - To subscribe to all user's own posts, they can set
    `notifyOfCommentsOnMyPosts` flag to _true_ in user's preferences.
  - The current status of the subscription can be checked with the new boolean
    `notifyOfAllComments` field of the serialized post.
  - The reply/mention events are always created and cannot be muted with this
    mechanism.
  - All comments to the direct message are creates notifications by default to
    all message recipients. This behavior is not changed, but now any of
    recipients can disable it using the API method described above.
  - There are three new event types with this feature:
    - 'post_comment' - a new comment was created in the regular post (direct
      messages produces a 'direct_comment' event);
    - 'post_comments_subscribe' - user subscribed to all comments of the post;
    - 'post_comments_unsubscribe' - user unsubscribed from all comments of the
      post.

### Fixed
- Previously, a single comment could trigger multiple events for the same user.
  For example, a comment on a direct message mentioning the direct recipient
  triggered two event events: 'direct_comment' and 'mention_in_comment'. This
  has now been fixed: a single comment always triggers only one event, and the
  reply/mention event takes precedence.

### Changed
- Dropped support for Node.JS < 18.

## [2.15.0] - 2023-10-11
### Changed
- When editing a post, access rights to existing destination feeds of the post
  are no longer checked. This change allows the author of the post to always be
  able to edit it if he has access. Here are some examples of situations
  affected by this change:
  - The author wrote a post in a public group and his own feed. The group became
    private, and the author lost access to it, but he still has access to his
    post. He should be able to edit his post.
  - The author sent a direct message, but the recipient deleted his account. The
    author can no longer send direct messages to him, but he should still be
    able to edit the existing direct message. This case is particularly
    important because the author of the direct message cannot delete recipients
    himself.

## [2.14.0] - 2023-09-02
### Added
- Short Links for posts and comments in FreeFeed texts: e.g. `/user/4a39b8`
  (a linked post) or `/groupname/f482e5#ad2b` (a linked comment).

  A short link consists of `/` followed by username/groupname, and another `/`
  followed by `post_short_id`. There's also an optional part in the end 
  consisting of `#` and `comment_short_id`. Short IDs are hexadecimal strings, 
  6 to 10 chars long (post_short_id), or 4 to 6 chars long (comment_short_id).

  FreeFeed clients will be expected to parse these in texts and make them 
  clickable hyperlinks where it makes sense. Server-side support includes:

  - Generating short IDs for posts and comments, storing them in the DB
  - Exposing new property `shortId` for post and comment objects in all
    relevant API responses
  - Allowing using post's short ID in the "get single post" API request
    (`GET /v2/posts/:postId`)
  - Necessary changes in Backlinks and Notifications to enable the short links
    support
  - An admin script for backfilling short IDs for existing FreeFeed instances

- A `withModifiedConfig` helper function that allows to override configuration
  in test.

- A new `/v2/posts/:postId/backlinks` API method that returns feed of all posts
  that reference the given post.

## [2.13.2] - 2023-08-03
### Fixed
- "Discarding" backlinks in comments when the link in their parent post is
  removed.

## [2.13.1] - 2023-07-18
### Fixed
- Using correct thumbnail URLs for WebP images when using imgproxy. Imgproxy's
  URLs should be based on original's URL, so we use original '.webp' file name
  here with '?format=jpg' modifier.

## [2.13.0] - 2023-07-15
### Added
- Translation post and comment texts (via Google Translate) to the user
  language.
  - Two API methods added:
    - `GET /v2/posts/:postId/translated-body`
    - `GET /v2/comments/:commentId/translated-body`

    Both methods returns the translated body text and detected source language
    in form: `{translatedText: string; detectedLang: string}`. Client can
    specify language to translate to with `lang` query parameter. If no language
    is specified, the preferred language from 'Accept-Language' header is used.

  - The server administrator can enable translation in the configuration file
    and set the Google API key. API usage is limited by configuration, the
    administrator can set server-wide limit of translated characters per month
    and per-user limit of translated characters per day.

## [2.12.4] - 2023-07-02
### Fixed
- Ban visibility rules were incorrectly handled by some comment related methods
  (get comment by id, get list of comment likes). For example, the viewer
  couldn't see the list of likes of a banned user's comment, even if the viewer
  selected to see banned users in the comment's post group.

## [2.12.3] - 2023-06-02
### Fixed
- Exif orientation is a complex beast. The "Orientation" tag can be presents in
  several EXIF sections: in IFD0 (the image itself) or in IFD1 (image
  thumbnail). Different libraries and even browsers can read thumbnail's
  Orientation as an image Orientation. So now we explicitly read
  'IFD0:Orientation' and 'IFD1:Orientation' from the image. We rotate it
  according to IFD0's and remove all orientation tags before saving the image.

## [2.12.2] - 2023-06-02
### Fixed
- After version 1.23.1 the 'gm' package stopped clearing image metadata after
  orientation correction. As a result, the picture was rotated, but the
  "Orientation" EXIF tag remained the same. This caused the image to display
  incorrectly in the browser. We now clear this tag if a rotation occurred.
- Statistics did not give the number of subscriptions and subscribers to the
  user himself, if that user is private.

## [2.12.1] - 2023-05-26
### Fixed
- Downgrade GraphicsMagick to fix image-rotation

## [2.12.0] - 2023-05-26
### Added
- The new API method `GET /v2/users/:username/statistics` returns actual,
  dynamically calculated user/group statistics. The returned values depend on
  the current viewer and only show the number of entities the current user has
  access to.
### Changed
- The old 'statistics' user field is still returned, but it is no longer
  updated. Clients should use the `GET /v2/users/:username/statistics` method.

## [2.11.0] - 2023-05-20
### Added
- Language-specific (Russian) Daily Active Users statistic is now calculated
  daily

## [2.10.0] - 2023-05-05
### Added
- Calendar view

### Fixes
- Rate limiter now correctly counts requests with different methods

## [2.9.0] - 2023-04-20
### Changed
- Simplified rate limiter config and made block duration configurable

### Fixed
- The 'acceptDirectsFrom' modes for old users, with default server properties,
  are correctly extracted now.
- Synchronized directs allowance logic between User model method and user
  serializer. Added new tests.

## [2.8.0] - 2023-02-15
### Added
- New Datadog counters for invitations:'invitation.create-time',
  'invitation.create-requests', and 'invitation.use-requests'.
- Allow moderator to disable/enable invitations for specific user. Methods are:
  - `POST /users/:username/disable-invites`
  - `POST /users/:username/enable-invites` 
- New method `POST /v2/comments/byIds` for batch retrieval of comments. The
  request body has form `{ "commentsId": [...] }`.

### Changed
- Invitations from inactive (i.e. in some 'gone' status) users stop working.
- The serialized view of COMMENT_MODERATED event now contains non-null
  'created_user_id' field when the event initiator is a post author. This event
  can be fired by group moderator or by the post author. In the first case we
  should hide the initiator, in the second case we should not.

### Fixed
- Invitations are no longer deleted when their author's data is deleted. These
  invitations are instead anonymized. This is important for keeping a connection
  with invited users.

## [2.7.0] - 2023-01-19
### Added
- New Admin API methods:
  - `GET /api/admin/users` method returns all users sorted by registration date.
  - `GET /api/admin/users/:username/info` method returns information about the
    specific user.
  - `POST /users/:username/suspend` and `POST /users/:username/unsuspend`
    methods suspended/unsuspended given user.
- The server administrator can disallow registration without invites. The
  ability to create new invites can be limited or disabled for the given user.
  One can see who invited the user (this is public information).
  - The _config.invitations_ section was added with two fields:
    _requiredForSignUp_ (boolean, false by default) and _canCreateIf_ (array of
    conditions, empty by default).
  - If _config.invitations.requiredForSignUp_ is true, then:
    - Registration without invites is not allowed;
    - Multi-use invites are not not allowed.
  - API changes:
    - `GET /v2/server-info` method returns new _registrationRequiresInvite_ and
      _multiUseInvitesEnabled_ boolean fields.
    - `GET /v2/users/:userName` method returns new _invitedBy_ field. The value
      is either _null_ or the name of the user who invited it.
    - New method `GET /v2/invitations/info` returns invitations creation
      parameters for the current user: _canCreateNew_ (boolean), _singleUseOnly_
      (boolean), _reasonNotCreate_ (null or object).
  - The server administrator can disable invites via the 'usermod' script for
    the given user.
- Users can now disable bans in certain groups. One can disable bans in any
  group, no need to be an admin or even a member of the group.

  If user disabled bans in some group then:
  - He can see posts, comments, likes and comment likes in this group from users
    he banned.
  - If he is the administrator of this group, he can see posts in this group
    from users who have banned him.

  There is a new file, _doc/visibility-rules.md_, with description of this
  algorithm.

  API changes:
  - New methods `POST /groups/:groupName/disableBans` and `POST
    /groups/:groupName/enableBans`;
  - 'youCan' field of serialized group can have value 'disable_bans' or
    'undisable_bans';
  - There are two new events in user notifications: 'bans_in_group_disabled' and
    'bans_in_group_enabled'.

### Changed
- The GONE_SUSPENDED user status now doesn't allow user to activate her account
  back.
- The `POST /api/admin/users/:username/freeze` methods now accepts 'freezeUntil'
  parameter in the following formats:
  - ISO Datetime
  - ISO Date
  - ISO Duration ("P...")
  - The "Infinity" string (means forever freeze)
- The admin user serializer now returns 'freezeUntil' and 'goneStatus' fields.

## [2.6.0] - 2023-01-18
### Added
- Server now can handle multiple API versions simultaneously as described in
  [RFC](https://paper.dropbox.com/doc/FreeFeed-API-SblfMOTWnFJcpSjvHs9h5). The
  current version is '2'. Added new file [API_VERSIONS.md](API_VERSIONS.md) with
  version history and brief description of FreeFeed versioning principles for
  API users.
  - Internally, the requested API version is available via the
    `ctx.state.apiVersion` property in REST controllers and via the
    `socket.apiVersion` property in the realtime handler.
  - Added new realtime command, 'status'. It returns the current properties of
    socket connection, which includes *userId*, *apiVersion* and *rooms* fields.
- Rate Limiter for API. It allows to specify number of anonymous and
  authenticated requests, which IP is allowed to make during configurable
  time-frame.
- Total number of requests is tracked via statsd.
- Administrative API. This API (with `/api/admin` prefix) is not a part of
  official and supported/versioned server API.

  Some users can have administrative roles:
  *administrator* and/or *moderator*. The *administrator* role can be assigned
  only by site operator with manual access to database. *Administrators* can
  appoint *moderators*. *Moderators* can perform some site management actions,
  for now it is the freeze-related actions.

  The following methods have been added:
  - Allowed for any administrative user:
    - `GET /api/admin/whoami` — info about user himself, in particular, the
      roles he has.
    - `GET /api/admin/journal` — journal of all administrative actions.
  - Allowed for *administrators* only:
    - `GET /api/admin/members` — list of all administrative users.
    - `POST /api/admin/members/:username/promote` — gives user a *moderator*
      role.
    - `POST /api/admin/members/:username/demote` — removes *moderator* role from
      user.
  - Allowed for *moderators* only:
    - `GET /api/admin/users/frozen` — list of users who are currently frozen.
    - `POST /api/admin/users/:username/freeze` — freeze user until a certain
      time.
    - `POST /api/admin/users/:username/unfreeze` — unfreeze user.

## [2.5.2] - 2023-01-04
### Fixed
- Fixed argument-parsing of cli-tools to be compatible with commander-9.x
  (regression in 2.5)

## [2.5.1] - 2022-12-27
### Fixed
- Downgrade graphicsmagick dependency to 1.23.1. Otherwise auto-orientation of
  uploaded images got broken. (regression in freefeed 2.5.0)

## [2.5.0] - 2022-12-25
### Added
- Email verification mode. With the 'emailVerification.enabled' configuration
  flag, the server starts to request and check the existence of email addresses
  during registration and email change. Also, the address normalization is
  enabled, that is, you can not register an account with address
  user+tag@example.com if there is already an account with address
  user@example.com.
  - New API method `POST /v2/users/verifyEmail` sends verification code to the
    given email.
  - Site administrator should run `yarn babel bin/normalize_emails.js` command
    to normalize existing addresses in database.
- User accounts can now be suspended (frozen) for a certain amount of time.
  Suspended accounts cannot log in and call API methods.

  This feature is only available at the User model level and is not yet
  reflected in the API. But the site administrator can freeze/unfreeze users via
  the 'usermod' script.

### Changed
- BestOf, Everything and Search pages are not available from anonymous access

### Fixed
- ExifTools write errors don't interrupts the attachment creation anymore.

## [2.4.1] - 2022-11-23
### Fixed
- Incorrect 'file-type' import

## [2.4.0] - 2022-11-23
### Added
- Serialized users and groups now have two new fields: _youCan_ and _theyDid_.
  These fields are arrays of strings and represents actions, that the current
  user can perform over the object (_youCan_) and actions, that the object
  performed over the current user (_theyDid_). The incomplete list of actions
  is: "post", "dm", "(un)subscribe", "(un)ban", "block",
  "(un)request_subscription" and so on.
- Users can now write posts to public and protected groups that they are not members of.
- Group administrators can now block certain users from write to the group. This
  feature includes:
  - New API methods for group administrators:
    - `GET /v2/groups/:groupName/blockedUsers` 
    - `POST /v2/groups/:groupName/block/:userName`
    - `POST /v2/groups/:groupName/unblock/:userName`
  - New event types, 'blocked_in_group' and 'unblocked_in_group', which are sent
    to the (un)blocked user and to the all of group admins.
  - When some user is blocked/unblocked in a group, the 'global:user:update'
    realtime event _about the group_ is sent. This event contain general group
    info, including the new _youCan_ (with "post") and _theyDid_ (with "block")
    fields, so the listening user can determine, if he can or cannot post to the
    group, and why.

## Changed
- Notifications: hide the initiator of some events from the event target user.
  It is useful, for example, to protect the anonymity of group admins. The
  affected event types are: 'comment_moderated', 'post_moderated',
  'blocked_in_group', 'unblocked_in_group'.

### Fixed
- User data deletion process has been optimized for likes and comment likes.
- Job manager now starting with a random delay for more even distribution of the
  job fetching in multi-node environment.
- In the notifications digest email, links to the backlinked entities was
  relative instead of absolute.

## [2.3.1] - 2022-07-21
### Fixed
- Remove orphan post/comment likes during user deletion
- 
## [2.3.0] - 2022-07-20
### Added
- Loggly (https://www.loggly.com/) logging service support

### Fixed
- Call of 'usermod' CLI command in package.json

## [2.2.0] - 2022-06-29
### Added
- Record auth type as monitoring metric tag

## [2.1.0] - 2022-06-01
### Removed
- Support for NodeJs 12.x
- Support for Postgres 10.x, 11.x

### Changed
- Using ESBuild instead of Babel for transpiling
- The user preference defaults are now defined in configuration.
- The notification digest's mail subject is now defined in configuration.

### Added
- The ability to override user preference defaults based on user's creation
  time. It allows changing the default values for new users if needed.
- 'direct_left' notification in the notification digest.

### Fixed
- Invalid texts for backlink-related notifications in the notification digest.
- Users will not longer receive notifications about someone else's actions over
  inaccessible (for recipient) posts. Previously, such notifications were sent
  when a user's comment was deleted in a post that was hidden from him.
- Multiple 'backlink_in_post' and 'backlink_in_comment' notifications when the
  author of a post/comment edits its text.

## [1.109.0] - 2022-05-12
### Fixed
- Ignore minor exif-errors while sanitizing images.
- Skip files which can not be sanitized because if errors after and report the errors.
- In the case of registration with an already taken email, return 'This email
  address is already in use' message instead of obscure 'Invalid email'.

## [1.108.1] - 2022-05-03
### Changed
- Temporary turned off the batch attachments sanitize job handler 

## [1.108.0] - 2022-04-20

Technical release. Updated dependencies

## [1.107.0] - 2022-03-24
### Added
- New method _sanitizeOriginal_ of Attachment object allows to sanitize metadata
  of existing attachments.
- New API methods:
  * `GET /v2/attachments/my/stats` (in `read-my-files` scope) returns statistics
    about attachments of current user. The output includes total number of
    attachments, number of sanitized attachments, and the state of the sanitize
    task (if present).
  * `POST /v2/attachments/my/sanitize` (in `manage-my-files` scope) initiates
    the sanitization of existing user's attachments.

## [1.106.0] - 2022-02-03
### Added
- The new server-side user preference flag _sanitizeMediaMetadata_ (default:
  true). When this flag is true, uploaded files are checked for sensitive
  metadata tags related to GPS, owner info and serial numbers. All such tags are
  removed from the file. This applies not only to images, but also to all other
  files such as videos.
- New attachment (and its database table) field _sanitized_ indicates that the
  file metadata was sanitized. The value of field is 0 (wasn't sanitized) or 1
  (was sanitized).

## Changed
- Reduced the password reset token length to 12 bytes. Perhaps enormous tokens
  (48 bytes = 96 hexadecimal characters) were broken in the email texts. Also
  reduced the TTL of the token from several years :) to 8 hours.

## [1.105.0] - 2022-01-05
### Fixed
- A group administrator could not delete a message with an empty body (and with
  attachments) from a managed group.
- "Direct left" events could be duplicated. They are unique now

### Added
- The new API method, `GET /v2/attachments/my` returns all attachments created
  by the current user, paginated and in the reverse date order. 
  
  This method accepts two URL parameters: _limit_ (default: 30, maximum: 100)
  and _page_ (1-based, default: 1). The result format is { attachments:
  AttObject[], users: UserObject[], hasMore: boolean }.
- The new API token scope: `read-my-files`. For now it contains only one method:
  `GET /v2/attachments/my`

### Changed
- The serialized attachments now have an additional field _postId_. This field
  is either _null_ or the UUID of the post to which the file is attached.

## [1.104.2] - 2021-12-13
### Fixed
- Allow to edit direct message without recipients.

## [1.104.1] - 2021-12-08
### Fixed
- backlink indexer script: add support for orphaned comments

## [1.104.0] - 2021-12-08
### Added
- Any recipient of a direct message (except the author of the message) can now
  leave the direct, i.e. exclude themselves from direct recipients. Any
  recipient's comments and likes of the post will not be removed.

### Changed
- The backlinks logic was rewritten to use a separate table for backlinks
  information. You must run `yarn babel bin/reindex_backlinks.js` to fill the
  `backlinks` table by the existing links.

## [1.103.1] - 2021-11-18
### Changed
- Disabled backlinks (performance issues. still)

## [1.103.0] - 2021-11-17
### Changed
- Re-enabled backlinks (see description in 1.101.0)

## [1.102.0] - 2021-10-12
### Changed
- Use original filename in content-disposition header.
  Now, it's for both name and extension. Before, it only used original extension for whitelisted formats, setting empty extension for others.

## [1.101.1] - 2021-09-19
### Changed
- Disabled backlinks (performance issues)

## [1.101.0] - 2021-09-19
### Added
- All serialized posts now have a new numeric 'backlinksCount' field. This field
  is the count of texts (posts or comments) that mentioned the post's UUID and
  visible to the current user. The client should display this count as a link to
  the search by post's UUID.

  When the post hase new or removed mention in somewhere, the 'post:update'
  realtime message is delivered with the updated backlinksCount.

  It is also recommended to re-run the search indexer (`yarn babel
  bin/reindex_search.js`) after this changes applied. The indexing of UUIDs in
  the plain texts (not in URLs) is slightly changed, so in rare cases the search
  may work incorrectly. These changes are not affects the backlinks
  functionality though.
- There are two new notification types related to backlinks: 'backlink_in_post'
  (fired when your post or comment has been mention in somebody's post) and
  'backlink_in_comment' (same for mention in comment).
  
  The notification objects in  API have two new fields: 'target_post_id' and
  'target_comment_id'. The 'target_post_id' is an ID of the mentioned post and
  the 'target_comment_id' is an ID of the mentioned comment. When the
  'target_comment_id' is not null, the 'target_post_id' is an ID of post this
  comment belongs.

### Changed
- Post can now have an empty body if it contains one or more attachments.

## [1.100.0] - 2021-07-30
### Added
- The `DELETE /v1/posts/:postId` API method now can have one or more 'fromFeed'
   GET-parameters. These parameter defines the 'Posts' feeds (by username) from
   which this post should be deleted. If there are no 'fromFeed' parameters, the
   post will be deleted completely (by author) or from all managed groups (by
   groups admin).

### Changed
- When the private group info is changed, the 'global:user:update' realtime
  event is delivered only to the group subscribers (earlier it was sent to
  everyone).

## [1.99.1] - 2021-07-03
### Fixed
- GDPR script works again

## [1.99.0] - 2021-06-08
### Fixed
- The gone user's comment likes was counted in some API responses and realtime
  messages.

### Removed
- The old session tokens (SessionTokenV0) are no longer supported.

## [1.98.0] - 2021-04-08

**WARNING:** this version requires you to run manual migration script. It might run
for tens of minutes (depending on the size of database and your server's hardware
specs).

`yarn babel bin/migration_comment_numbers.js`

### Added
- New API method `GET /v2/notifications/:notifId` allows to fetch single
  notification by its id.
- The new `yarn babel` helper script in the package.json. This command is a
  shortcut for the `babel-node --extensions ".js,.jsx,.ts"` (all extensions used
  in this project), so one can now run CLI scripts as `yarn babel
  bin/somescript.js`
- The comment numbers in API output. Each comment now has the `seqNumber` field
  which is a sequence number of the comment in the post. Some rules on numbering:
    - The first comment has number 1.
    - Every new comment gets a number of `max(seqNumber) + 1`.
    - When a comment is deleted, the numbers of other comments are not changed. It
      allows to detect the comments deletion by holes in the numeration.
    - When the last comment is deleted, the `max(seqNumber)` is decreased, because
      the last comment always has the maximum number. So next added comment will
      have the same number as the deleted.
- The new API methods:
    - `GET /v1/comments/:commentId` returns comment by its ID;
    - `GET /v2/posts/:postId/comments/:seqNumber` returns comment by its
      `seqNumber` in the given post;
    - `POST /v2/posts/byIds` returns posts by their IDs. It uses the POST method
      because it can accept many post IDs (up to 100 at once). The POST body
      format is `{ "postIds": [...] }`. The output schema is the same as in other
      post-collections methods (like `GET /v2/everything`), but it has an
      additional `postsNotFound` field with those post IDs that were not found.
      This method accepts `maxComments=all` and `maxLikes=all` get parameters.
- WebP attachments support. The uploaded WebP originals are kept unchanged, but
  have JPEG thumbnails for better compatibility with older browsers.
- The "to:" search operator. "to:user1,group2" limits search to posts published
  in group2 feed or written _to_ user1 as a direct message. This operator acts
  like "in:" for the groups but also allows to search in direct messages with
  the specific addressee.

## [1.94.2] - 2021-03-09
### Fixed
- Handle deleted posts/comments/users in the notification emails

## [1.94.1] - 2021-02-24
### Fixed
- The 'create attachment'  method now accepts any name for the file in form
  field. It should fix upload issues with some third-party clients.

### Added
- Expose some server settings via /v2/server-info for the client needs. The new fields are:
  - attachments { fileSizeLimit, maxCountPerPost } 
  - maxTextLength { post, comment, description }.

## [1.94.0] - 2021-02-18
### Fixed
- Fixed attachment creation bug that caused backend crash on image upload and
  empty `users` field of the `POST /v1/attachments` response.

### Changed
- Raise max post and comment lengths to 3000 chars

## [1.93.0] - 2021-01-27
### Added
- The notification events are now delivered to the 'user:{userId}' realtime
  channel with the 'event:new' message type. The message format is the same as
  in `GET /v2/notifications` response.

### Changed
- Do not block authorization sessions if token with the invalid issue is comes.
  We probably should add another blocking criteria in the future.
- Remove old authorization sessions by last use (instead of last update) time.

## [1.92.1] - 2021-01-24
### Added
- Count blocked auth sessions in StatsD

## [1.92.0] - 2021-01-24
### Changed
- Eslint is applied to all source tree now. The specific exceptions is defined
  in .eslintignore file.

## [1.91.0] - 2021-01-15
### Fixed
- Properly index texts with HTML-like tags (like spoiler tags)

### Added
- The new type of authorization sessions (SessionTokenV1). Sessions can be
  created, reissued, closed (at sign out); user can view list of their session
  with the information of last usage and close one or more of them. The old
  session tokens (SessionTokenV0) are still supported but deprecated.
- The 'proxyIpHeader' config option (default value is 'X-Forwarded-For') for the
  instances behind the proxy. Active when the 'trustProxyHeaders' option is
  true.
- Explicit list of the attachments' MIME types that should be served with
  'Content-Disposition: inline'. All other attachments should be served with
  'Content-Disposition: attachment' to prevent in-browser execution of active
  content.
## [1.90.1] - 2021-01-12
### Fixed
- Prevent the theft of attachments from other posts when creating a post.

## [1.90.0] - 2020-12-29
### Fixed
- The 'post:new' realtime event was emitted without the `realtimeChannels`
  field. As a result, the client had no information on which channels the
  message was sent to. This led to new posts appearing in unrelated feeds.

## [1.89.1] - 2020-12-15
### Fixed
- Fix EJS-templates, which broke cron-scripts

## [1.89.0] - 2020-12-13
### Added
- Initial Typescript definitions for DbAdapter and models

### Removed
- Old serializers (they were not used already)

## [1.88.1] - 2020-11-17
### Fixed
- Isolate data-changes to specific realtime-users. Previously, comments which
  were marked as hidden for one of the users could be delivered as hidden to
  other users too.

## [1.88.0] - 2020-11-10
### Fixed
 - Send 'comment:new' realtime event for comments from banned users (to display
   them as placeholders, if viewer chooses to see them)

### Added
 - Application tokens now have an `expiresAt` field. The expiration time can be
   specified during token creation. Tokens are automatically invalidated after
   the expiration time.

 - We added new `activationCode` field to responses, which create or reissue app
   tokens. This code can be used to obtain full token value. Activation codes
   are short (6 alphanumeric characters) and have narrow lifetime (5 min), they
   are useful for transfer via the non-secure communication channel.

 - The output of `GET /v2/server-info` has a new field
   _externalAuthProvidersInfo_ that contains an id, brand and title of each
   available external identity provider, so the client can show the proper
   buttons even if it doesn't know about these providers. The type of this field
   is `{ id: string, brand: string, title: string }[]`. The
   _externalAuthProviders_ field still present for compatibility with the old
   clients and contains only id's of these providers.

### Changed
 - The realtime socket authorizations is now re-validates every 5 minutes to
   handle the expired app tokens.
 
 - The format of _externalAuthProviders_ configuration key was changed, see the
   [separate document](config/external-auth-providers.md) for the details. The
   site administrator can now configure almost any OAuth2 external identity
   provider. There are three predefined templates for Google, Facebook, and
   GitHub.

 - The new fields in the config: _siteTitle_, _company.title_ and
   _company.address_. These fields can be used to customize site (FreeFeed
   instance) branding in emails, RSS feeds and service messages.

## [1.87.0] - 2020-10-13
### Added
 - The Server-Timing response header (for now, it contains a single metric,
   'total' - the total request processing time)

### Fixed
 - In the real-time message about the groups' update, the listener's
   subscription to the groups additionally checked. Without this check, the user
   could see groups he isn't subscribed to in the recent groups' list.

## [1.86.0] - 2020-09-15

### Added
- Improve search: search by exact word form, by prefix and with word order
  operator

## [1.85.0] - 2020-09-01

### Fixed

- Groups in realtime events (such as `user:update` or `global:user:update`) now
  serializes according to the current user. This affects the visibility of the
  group's administrators list.
- Respect privacy-settings given during account creation

### Changed
- The main homefeed hide list is now applied to posts authored by friends (in
  _friends-all-activity_ mode). It affects the following situation: you are
  subscribed to the user U in main homefeed and to the group G in secondary
  homefeed, and U created a post in G. Now you will not see this post in main
  homefeed in _friends-all-activity_ mode.<|MERGE_RESOLUTION|>--- conflicted
+++ resolved
@@ -7,14 +7,11 @@
 
 ## [2.19.0] - Not released
 ### Fixed
-<<<<<<< HEAD
 - Use a full text parser for backlinks search in their short form
   (/username/shortId). It prevents false positives, when some URL in text
   contains a shortlink-looking fragment.
-=======
 - Keep the 'invitation_id' field during the user's personal data deletion to
   preserve connection with the inviting user.
->>>>>>> 67317719
 
 ## [2.18.1] - 2024-01-26
 ### Fixed
