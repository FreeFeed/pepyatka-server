--- conflicted
+++ resolved
@@ -5,11 +5,9 @@
 The format is based on [Keep a Changelog](https://keepachangelog.com/en/1.0.0/),
 and this project adheres to [Semantic Versioning](https://semver.org/spec/v2.0.0.html).
 
-<<<<<<< HEAD
 ## [1.91.0] - Not released
 ### Fixed
 - Properly index texts with HTML-like tags (like spoiler tags)
-- Prevent the theft of attachments from other posts when creating a post.
 
 ### Added
 - The new type of authorization sessions (SessionTokenV1). Sessions can be
@@ -20,12 +18,10 @@
   instances behind the proxy. Active when the 'trustProxyHeaders' option is
   true.
 
-=======
 ## [1.90.1] - 2021-01-12
 ### Fixed
 - Prevent the theft of attachments from other posts when creating a post.
 
->>>>>>> 28769296
 ## [1.90.0] - 2020-12-29
 ### Fixed
 - The 'post:new' realtime event was emitted without the `realtimeChannels`
