--- conflicted
+++ resolved
@@ -6,7 +6,6 @@
 and this project adheres to [Semantic Versioning](https://semver.org/spec/v2.0.0.html).
 
 ## [1.106.0] - Not released
-<<<<<<< HEAD
 ### Added
 - The new server-side user preference flag _sanitizeMediaMetadata_ (default:
   true). When this flag is true, uploaded files are checked for sensitive
@@ -16,12 +15,11 @@
 - New attachment (and its database table) field _sanitized_ indicates that the
   file metadata was sanitized. The value of field is 0 (wasn't sanitized) or 1
   (was sanitized).
-=======
+
 ## Changed
 - Reduced the password reset token length to 12 bytes. Perhaps enormous tokens
   (48 bytes = 96 hexadecimal characters) were broken in the email texts. Also
   reduced the TTL of the token from several years :) to 8 hours.
->>>>>>> 339ad907
 
 ## [1.105.0] - 2022-01-05
 ### Fixed
