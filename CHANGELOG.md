--- conflicted
+++ resolved
@@ -6,12 +6,9 @@
 and this project adheres to [Semantic Versioning](https://semver.org/spec/v2.0.0.html).
 
 ## [1.105.0] - Not released
-<<<<<<< HEAD
-=======
 ### Fixed
 - A group administrator could not delete a message with an empty body (and with
   attachments) from a managed group.
->>>>>>> 17ab60e3
 
 ## [1.104.2] - 2021-12-13
 ### Fixed
