--- conflicted
+++ resolved
@@ -14,36 +14,15 @@
   , origin = require('./initializers/origin')
   , methodOverride = require('method-override')
 
-<<<<<<< HEAD
-var selectEnvironment = function(app) {
-  return new Promise(function(resolve, reject) {
-    var logger = new (winston.Logger)({
-      transports: [
-        new (winston.transports.Console)({
-          'timestamp': true,
-          'level': config.logLevel || 'debug',
-          handleExceptions: true
-        })
-      ]
-    })
-    app.logger = logger
-    app.config = config
-
-    app.set('redisdb', config.database)
-    app.set('port', process.env.PORT || config.port)
-
-    redis.selectDatabase()
-      .then(function() { resolve(app) })
-=======
 var selectEnvironment = async function(app) {
   var logger = new (winston.Logger)({
     transports: [
       new (winston.transports.Console)({
         'timestamp': true,
-        'level': config.logLevel || 'debug'
+        'level': config.logLevel || 'debug',
+        handleExceptions: true
       })
     ]
->>>>>>> aa5d7011
   })
   app.logger = logger
   app.config = config
