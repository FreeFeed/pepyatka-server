import expect from 'unexpected'

import { Comment } from '../../app/models'

export const boolString = (v) => expect(v, 'to be a string').and('to be one of', ['0', '1']);

export const timeStampString = (v) => expect(v, 'to be a string').and('to match', /^\d+$/);

export const UUID = (v) => expect(v, 'to match', /^[a-f0-9]{8}-[a-f0-9]{4}-4[a-f0-9]{3}-(8|9|a|b)[a-f0-9]{3}-[a-f0-9]{12}$/);

export const user = {
  id:                      expect.it('to satisfy', UUID),
  username:                expect.it('to be a string'),
  screenName:              expect.it('to be a string'),
  isPrivate:               expect.it('to satisfy', boolString),
  isProtected:             expect.it('to satisfy', boolString),
  isVisibleToAnonymous:    expect.it('to satisfy', boolString),
  createdAt:               expect.it('to satisfy', timeStampString),
  updatedAt:               expect.it('to satisfy', timeStampString),
  type:                    expect.it('to equal', 'user'),
  description:             expect.it('to be a string'),
  profilePictureLargeUrl:  expect.it('to be a string'),
  profilePictureMediumUrl: expect.it('to be a string'),
  statistics:              expect.it('to be an object'),
};

export const group = {
  ...user,
  isRestricted:   expect.it('to satisfy', boolString),
  type:           expect.it('to equal', 'group'),
  administrators: expect.it('to be an array').and('to have items satisfying', UUID),
};

export const userOrGroup = (obj) => {
  const isGroup = obj && typeof obj === 'object' && obj.type === 'group';
  return expect(obj, 'to exhaustively satisfy', isGroup ? group : user);
};

const postBasic = {
  id:                     expect.it('to satisfy', UUID),
  body:                   expect.it('to be a string'),
  commentsDisabled:       expect.it('to satisfy', boolString),
  createdAt:              expect.it('to satisfy', timeStampString),
  updatedAt:              expect.it('to satisfy', timeStampString),
  createdBy:              expect.it('to satisfy', UUID),
  postedTo:               expect.it('to be an array').and('to be empty').or('to have items satisfying', UUID),
  attachments:            expect.it('to be an array').and('to be empty').or('to have items satisfying', UUID),
  comments:               expect.it('to be an array').and('to be empty').or('to have items satisfying', UUID),
  likes:                  expect.it('to be an array').and('to be empty').or('to have items satisfying', UUID),
  omittedComments:        expect.it('to be a number'),
  omittedLikes:           expect.it('to be a number'),
  commentLikes:           expect.it('to be a number'),
  ownCommentLikes:        expect.it('to be a number'),
  omittedCommentLikes:    expect.it('to be a number'),
  omittedOwnCommentLikes: expect.it('to be a number'),
};

export const post = (obj) => {
  const tpl = { ...postBasic };
  if (obj && typeof obj === 'object' && obj.isHidden) {
    tpl.isHidden = expect.it('to be', true);
  }
  if (obj && typeof obj === 'object' && obj.friendfeedUrl) {
    tpl.friendfeedUrl = expect.it('to be a string');
  }
  return expect(obj, 'to exhaustively satisfy', tpl);
};

<<<<<<< HEAD
const commentBasic = {
  id:        expect.it('to satisfy', UUID),
  body:      expect.it('to be a string'),
  createdAt: expect.it('to satisfy', timeStampString),
  updatedAt: expect.it('to satisfy', timeStampString),
  hideType:  expect.it('to be greater than or equal to', Comment.VISIBLE),
};

export const comment = (obj) => {
  const isHidden = obj && typeof obj === 'object' && obj.hideType !== Comment.VISIBLE;
  const createdByExpectation = isHidden ? expect.it('to be null') : expect.it('to satisfy', UUID);
  return expect(obj, 'to exhaustively satisfy', {
    ...commentBasic,
    createdBy: createdByExpectation,
  });
=======
export const comment = {
  id:         expect.it('to satisfy', UUID),
  body:       expect.it('to be a string'),
  createdAt:  expect.it('to satisfy', timeStampString),
  updatedAt:  expect.it('to satisfy', timeStampString),
  createdBy:  expect.it('to satisfy', UUID),
  likes:      expect.it('to be a number'),
  hasOwnLike: expect.it('to be a boolean'),
>>>>>>> d115f38d
};

const attachmentCommons = {
  id:           expect.it('to satisfy', UUID),
  createdAt:    expect.it('to satisfy', timeStampString),
  updatedAt:    expect.it('to satisfy', timeStampString),
  createdBy:    expect.it('to satisfy', UUID),
  mediaType:    expect.it('to be one of', ['image', 'audio', 'general']),
  fileName:     expect.it('to be a string'),
  fileSize:     expect.it('to be a string').and('to match', /^\d+$/),
  imageSizes:   expect.it('to be an object'),
  thumbnailUrl: expect.it('to be a string'),
  url:          expect.it('to be a string'),
};

export const attachmentImage = {
  ...attachmentCommons,
  mediaType:  expect.it('to equal', 'image'),
  imageSizes: expect.it('to have keys satisfying', 'to be one of', ['o', 't', 't2'])
    .and('to have values exhaustively satisfying', {
      w:   expect.it('to be a number'),
      h:   expect.it('to be a number'),
      url: expect.it('to be a string'),
    }),
};

export const attachmentAudio = {
  ...attachmentCommons,
  mediaType:  expect.it('to equal', 'audio'),
  artist:     expect.it('to be a string'),
  title:      expect.it('to be a string'),
  imageSizes: expect.it('to be empty'),
};

export const attachmentGeneral = {
  ...attachmentCommons,
  mediaType:  expect.it('to equal', 'general'),
  imageSizes: expect.it('to be empty'),
};

export const attachment = (obj) =>
  expect(obj, 'to be an object')
  .and('to satisfy', attachmentCommons)
  .and('to satisfy', (obj) => {
    switch (obj.mediaType) {
      case 'image':   return expect(obj, 'to exhaustively satisfy', attachmentImage);
      case 'audio':   return expect(obj, 'to exhaustively satisfy', attachmentAudio);
      case 'general': return expect(obj, 'to exhaustively satisfy', attachmentGeneral);
    }
    return null;
  });

export const postResponse = {
  posts:         expect.it('to satisfy', post),
  users:         expect.it('to be an array').and('to be empty').or('to have items satisfying', user),
  comments:      expect.it('to be an array').and('to be empty').or('to have items satisfying', comment),
  attachments:   expect.it('to be an array').and('to be empty').or('to have items satisfying', attachment),
  subscribers:   expect.it('to be an array').and('to be empty').or('to have items satisfying', userOrGroup),
  subscriptions: expect.it('to be an array').and('to be empty').or('to have items satisfying', {
    id:   expect.it('to satisfy', UUID),
    name: expect.it('to be one of', ['Posts', 'Directs']),
    user: expect.it('to satisfy', UUID),
  }),
};

export const timelineResponse = {
  timelines: expect.it('to exhaustively satisfy', {
    id:          expect.it('to satisfy', UUID),
    name:        expect.it('to be one of', ['RiverOfNews', 'Hides', 'Comments', 'Likes', 'Posts', 'Directs', 'MyDiscussions']),
    user:        expect.it('to satisfy', UUID),
    posts:       expect.it('to be an array').and('to be empty').or('to have items satisfying', UUID),
    subscribers: expect.it('to be an array').and('to be empty').or('to have items satisfying', UUID),
  }),
  users:         expect.it('to be an array').and('to be empty').or('to have items satisfying', user),
  admins:        expect.it('to be an array').and('to be empty').or('to have items satisfying', user),
  posts:         expect.it('to be an array').and('to be empty').or('to have items satisfying', post),
  comments:      expect.it('to be an array').and('to be empty').or('to have items satisfying', comment),
  attachments:   expect.it('to be an array').and('to be empty').or('to have items satisfying', attachment),
  subscribers:   expect.it('to be an array').and('to be empty').or('to have items satisfying', userOrGroup),
  subscriptions: expect.it('to be an array').and('to be empty').or('to have items satisfying', {
    id:   expect.it('to satisfy', UUID),
    name: expect.it('to be one of', ['Posts', 'Directs']),
    user: expect.it('to satisfy', UUID),
  }),
  isLastPage: expect.it('to be a boolean'),
};<|MERGE_RESOLUTION|>--- conflicted
+++ resolved
@@ -66,13 +66,14 @@
   return expect(obj, 'to exhaustively satisfy', tpl);
 };
 
-<<<<<<< HEAD
 const commentBasic = {
-  id:        expect.it('to satisfy', UUID),
-  body:      expect.it('to be a string'),
-  createdAt: expect.it('to satisfy', timeStampString),
-  updatedAt: expect.it('to satisfy', timeStampString),
-  hideType:  expect.it('to be greater than or equal to', Comment.VISIBLE),
+  id:         expect.it('to satisfy', UUID),
+  body:       expect.it('to be a string'),
+  createdAt:  expect.it('to satisfy', timeStampString),
+  updatedAt:  expect.it('to satisfy', timeStampString),
+  hideType:   expect.it('to be greater than or equal to', Comment.VISIBLE),
+  likes:      expect.it('to be a number'),
+  hasOwnLike: expect.it('to be a boolean'),
 };
 
 export const comment = (obj) => {
@@ -82,16 +83,6 @@
     ...commentBasic,
     createdBy: createdByExpectation,
   });
-=======
-export const comment = {
-  id:         expect.it('to satisfy', UUID),
-  body:       expect.it('to be a string'),
-  createdAt:  expect.it('to satisfy', timeStampString),
-  updatedAt:  expect.it('to satisfy', timeStampString),
-  createdBy:  expect.it('to satisfy', UUID),
-  likes:      expect.it('to be a number'),
-  hasOwnLike: expect.it('to be a boolean'),
->>>>>>> d115f38d
 };
 
 const attachmentCommons = {
