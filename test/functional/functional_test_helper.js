--- conflicted
+++ resolved
@@ -772,37 +772,6 @@
   return await response.json();
 }
 
-<<<<<<< HEAD
-// ************************
-// Comment likes
-// ************************
-
-export async function likeComment(commentId, likerContext = null) {
-  const headers = {} ;
-  if (likerContext) {
-    headers['X-Authentication-Token'] = likerContext.authToken;
-  }
-  const url = await apiUrl(`/v2/comments/${commentId}/like`);
-  return fetch(url, { method: 'POST', headers });
-}
-
-export async function unlikeComment(commentId, unlikerContext = null) {
-  const headers = {} ;
-  if (unlikerContext) {
-    headers['X-Authentication-Token'] = unlikerContext.authToken;
-  }
-  const url = await apiUrl(`/v2/comments/${commentId}/unlike`);
-  return fetch(url, { method: 'POST', headers });
-}
-
-export async function getCommentLikes(commentId, viewerContext = null) {
-  const headers = {} ;
-  if (viewerContext) {
-    headers['X-Authentication-Token'] = viewerContext.authToken;
-  }
-  const url = await apiUrl(`/v2/comments/${commentId}/likes`);
-  return fetch(url, { method: 'GET', headers });
-=======
 export async function getUnreadNotificationsNumber(user) {
   const response = await postJson('/v2/users/getUnreadNotificationsNumber', {
     authToken: user.authToken,
@@ -817,7 +786,37 @@
     '_method': 'post'
   });
   return response;
->>>>>>> 7fcedb6c
+}
+
+// ************************
+// Comment likes
+// ************************
+
+export async function likeComment(commentId, likerContext = null) {
+  const headers = {} ;
+  if (likerContext) {
+    headers['X-Authentication-Token'] = likerContext.authToken;
+  }
+  const url = await apiUrl(`/v2/comments/${commentId}/like`);
+  return fetch(url, { method: 'POST', headers });
+}
+
+export async function unlikeComment(commentId, unlikerContext = null) {
+  const headers = {} ;
+  if (unlikerContext) {
+    headers['X-Authentication-Token'] = unlikerContext.authToken;
+  }
+  const url = await apiUrl(`/v2/comments/${commentId}/unlike`);
+  return fetch(url, { method: 'POST', headers });
+}
+
+export async function getCommentLikes(commentId, viewerContext = null) {
+  const headers = {};
+  if (viewerContext) {
+    headers['X-Authentication-Token'] = viewerContext.authToken;
+  }
+  const url = await apiUrl(`/v2/comments/${commentId}/likes`);
+  return fetch(url, { method: 'GET', headers });
 }
 
 /**
