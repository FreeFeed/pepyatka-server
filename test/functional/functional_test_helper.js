--- conflicted
+++ resolved
@@ -757,7 +757,6 @@
   return postJson(`/v1/posts/${postId}/hide`, { authToken: user.authToken })
 }
 
-<<<<<<< HEAD
 export async function getUserEvents(userContext, eventTypes = null, limit = null, offset = null, startDate = null, endDate = null) {
   const eventTypesQS = eventTypes ? eventTypes.map((t) => `filter=${t}&`).join('') : '';
   const limitQS = limit ? `limit=${limit}&` : '';
@@ -771,7 +770,7 @@
     '_method': 'get'
   });
   return await response.json();
-=======
+}
 
 // ************************
 // Comment likes
@@ -802,7 +801,6 @@
   }
   const url = await apiUrl(`/v2/comments/${commentId}/likes`);
   return fetch(url, { method: 'GET', headers });
->>>>>>> d115f38d
 }
 
 /**
