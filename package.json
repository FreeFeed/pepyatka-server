--- conflicted
+++ resolved
@@ -3,11 +3,7 @@
   "name": "freefeed-server",
   "description": "FreeFeed is an open source FriendFeed clone (yes, it is free and open!) based on Pepyatka open-source FriendFeed clone (yes, that one is also free and open). Basically, this is a social real-time feed aggregator that allows you to share cute kittens, coordinate upcoming events, discuss any other cool stuff on the Internet or setup a private Pepyatka instance in your company.",
   "homepage": "https://freefeed.net",
-<<<<<<< HEAD
-  "version": "0.8.2",
-=======
   "version": "0.8.3",
->>>>>>> 1f5511cb
   "private": true,
   "scripts": {
     "start": "babel-node --stage 1 --ignore node_modules index",
